# FLiT #

[![FLiT Bird](/flit.png)](https://github.com/Geof23/QFP "FLiT")

Floating-point Litmus Tests is a test infrastructure for detecting varibility
in floating-point code caused by variations in compiler code generation,
hardware and execution environments.

FLiT works by building many versions of the test suite, using multiple c++
compilers, floating-point related settings (i.e. flags) and optimization
levels.  These tests are then executed on target platforms, where a
representative 'score' is collected into a database, along with the other
parameters relevant to the execution, such as host, compiler configuration and
compiler vendor.  In addition to the user-configured test output, we collect
counts of each assembly opcode executed (currently, this works with Intel
architectures only, using their PIN dynamic binary instrumentation tool).

After executing the suite and collecting the data, it is easy to see how
results may diverge using only different compiler settings, etc.  Also, the
developer is able to understand how to configure their build environment for
their target architecture(s) such that they can expect consistent
floating-point computations.

It consists of the following components:

* a test infrastructure in the form of c++ code, where additional tests
  are easily added
* a dynamic make system to generate diverse executables
* an execution disbursement system
* a SQL database for collecting results
  * a collection of queries to help the user understand results
  * some data analysis tools, utilizing machine intelligence (such as k-means
  clustering)

Contents:

* [Prerequisites and Setup](#prerequisites-and-setup)
  * [Clone this repository](#clone-and-configure-flit-git)
  * [Software](#software)
    * [python3, including the _dev_ package](#install-python3)
    * [gcc 5.2+](#install-gcc)
    * [PostgreSQL 9.4.7+](#configuring-postgresql-database)
    * [Intel PIN 3.0+](#download-pin)
    * [CUDA Toolkit 7.5+](#setup-cuda-7.5)
  * [Configuring FLiT](#configuring-test-flit-run)
  * [Adding a new test](#adding-a-new-test)
  * [Running FLiT](#running-qc)
  * [Examining data &mdash; a sample query](#sample-query)


## Prerequisites and Setup ##

FLiT is designed to build and excute its test suite on a variety of hosts and
<<<<<<< HEAD
compilers.  However, there are two types of hosts whose environments must be
considered &mdash; the _primary_ host, from which you will be envoking the
tests, and zero or more  _remote_ hosts, where tests may also execute and
=======
compilers.  However, there are three types of hosts whose environments must be
considered &mdash; the _primary_ host, from which you will be envoking the
tests, a _database_ host, and zero or more  _remote_ hosts, where tests may also execute and
>>>>>>> 80883e3b
return data to the _primary_.

Also, these instructions assume mostly that you have *root* access on your
system.  It is possible with many package managers and source builds to install
locally, but is beyond the scope of these instructions.

Our demonstration system for these instructions is Ubuntu &mdash; other Unix
based systems should work similarly (including Mac OSX 10).

### Clone FLiT ###

In order to clone FLiT, you will need git on your system.  If you do not have
git, then install it:

```sudo apt-get install git```

After you have installed git, you can clone this repository

```
cd [location for FLiT to live]
git clone https://github.com/Geof23/QFP.git
cd QFP
<<<<<<< HEAD
=======
git checkout unified_script
>>>>>>> 80883e3b
```

### Software ###

Here we'll describe the dependencies that you must have on your systems to use
FLiT.  There are again, two types of systems: the primary system that you will
directly execute commands from and the remote systems that will collect data.

* [python3, python3-dev](#install-python3)
* [gcc 5.2+](#install-gcc)
* [git (used from 1.7.1 to 2.5)](#install-git)
* [PostgreSQL 9.4.7+](#configuring-postgresql-database)
* [FLiT](#clone-and-configure-flit-git)

. . . and the list for remote/secondary hosts:

* [python3](#install-python3)
* [gcc 4.9+](#install-gcc)
* [git (used from 1.7.1 to 2.5)](#install-git)
* [Intel PIN 3.0+](download-pin)

. . . and optionally (for CUDA):

* [CUDA Toolkit 7.5+](#setup-cuda)


On Ubuntu 15.10, everything was obtained with apt-get satisfactorily, except we
have to build gdb from the binutils-gdb (unless your package manager provides
at least 7.11).

#### Install python3 ####

Many systems will already provide _python3_.

```sudo apt-get install python3 python3-dev```

#### Install gcc ####

Again, recent systems already have a new enough version.
The required version isn't as high for remote hosts,
but this is a minimum.

```sudo apt-get install gcc-[5.2|4.9]```

Another note: _CUDA 7.5_ requires gcc 4.9, so when installing
gcc on the _remote_ hosts, you must have this version.  It is
recommended that you install _both_ versions.  FLiT will
use 4.9 for CUDA and 5.2 for the rest of the test suite.

#### Setup CUDA 7.5 ####

This is beyond the scope of this document, but the NVidia instructional
documents are quite helpful.  This is step is _optional_, only required
if you'd like to explore the variability of CUDA kernels.

#### Configuring PostgreSQL Database ####

To take advantage of the query and analysis capabilities of a SQL database
consisting of the QC (classifier) data, you will need to install PostgreSQL.

Here are instructions that work on a Debian (apt-get) package management
system.  Other approaches are possible such as using other package managers,
or building from source.

##### Install PostgreSql #####

Note, you will need equivalent to the following packages, be it through
another package system or building from source (later versions are OK).

```
sudo apt-get install postgresql-9.4 postgresql-plpython3-9.4
```
After this step, you should have a running DB server, and a new user
account on your system, _postgres_.

Try `ps aux | grep postgres` to see if your DB is running.  You will see
something similar to:

```
you@somemachine$ ps aux | grep postgres
postgres  3062  0.0  0.2 288160 24196 ?        S    May17   0:00 /usr/lib/postgresql/9.4/bin/postgres -D /var/lib/postgresql/9.4/main -c config_file=/etc/postgresql/9.4/main/postgresql.conf
postgres  3064  0.0  0.1 288296 10580 ?        Ss   May17   0:00 postgres: checkpointer process
postgres  3065  0.0  0.0 288160  5612 ?        Ss   May17   0:00 postgres: writer process
postgres  3066  0.0  0.0 288160  8620 ?        Ss   May17   0:00 postgres: wal writer process
postgres  3067  0.0  0.0 288584  6428 ?        Ss   May17   0:00 postgres: autovacuum launcher process
postgres  3068  0.0  0.0 143416  4276 ?        Ss   May17   0:00 postgres: stats collector process
you   15850  0.0  0.0   8216  2164 pts/8    R+   17:18   0:00 grep --color=auto postgres
```

Also, this output shows that the _postgres_ user has been added to the system.

We include a SQL script that you may use to easily configure
the FLiT database.

<<<<<<< HEAD
##### Modify the restoration file #####

This is necessary to make you the owner of the tables, etc.

```
sed -i 's/sawaya/[your system username]/g' db/qfp.sql
```

For example, if my username is fred, then the command would be

```
sed -i 's/sawaya/fred/g' db/qfp.sql
```

##### Import the Database #####

This will set up the actual tables and sequences used by QC:

```
psql qfp < db/qfp.sql
```

### Configuring test (QC) run ###

This is where the QC run is configured.
=======
'''
cd db
./create_database.sh
'''

This will create the flit database and add the required schemas.


##### Configure FLiT #####
>>>>>>> 80883e3b

There are a few things you can control regarding the parameters
that will be covered in the tests.

As previously mentioned, the parameters are **t**est, **c**ompiler, **f**lags, **p**recision, and **h**ost.

This table explains the parameters.  You are able to add tests, compilers, hosts and compiler flags.
The table below explains how this is accomplished.

| parameter | file | example | notes |
---|---|---|---
compiler | perpTest/Makefile | COMPILERS := $(foreach c, GCC | Add a var for your compiler and add to COMPILERS line
compiler flag | Makefile.switches | FPMODFST2 := -fp-model fast=2 | [unique name] := [flag] <br> also add name to **SWITCHES** list declaration in file
host name | collectAll.py | youruname@kingspeak2.chpc.utah.edu | username@FQDN of host, added to hostinfo var (at top of file)
test name |  | perpTest/test.cpp | There are three steps to adding your own test.  See below


#### adding a new test ####

As an example, examine the function _DoSkewSymCPRotationTest_ in qfpc/test.cpp.
You need the following features:

* return FPTests::resultType
* should be a **template<typename T>**, allowing for multiple precision (T is the main float type used in your computation)
* you should accumulate results, or have another key FP type that is used in your computation, be a global value
* add a line in this form:

```
#ifndef QC
    QFP::checkpoint(Globals<T>::sum, sizeof(Globals<T>::sum), "sum", NO_WATCH);
    #endif

```

Where the parameters to _checkpoint_ are:

1 global variable reference
1 size of variable
1 a name tag for variable
1 boolean, whether to ignore watch (for QC)



## Running QC ##

(the QFPC Classifier)

execute _collectAll.py_

This script will push the project out to the hosts that you indicate in this datastructure (as noted above):

```
hostinfo = [['u0422778@kingspeak.chpc.utah.edu', 12],
            ['sawaya@bihexal.cs.utah.edu', 24],
            ['sawaya@gaussr.cs.utah.edu', 4],
            ['sawaya@ms0123.utah.cloudlab.us', 1]]
```

For each host, the _hostCollect.py_ script is executed, running the makefile, which
builds and runs the tests for all configurations.  Results are groomed and collected
in the results directory (on the remote), which is then pulled back to the master host
(where _collectAll.py_ was executed).

After all results are collected, this script then runs the stored function in the database,
_importQFPResults_, on the data collected from all hosts.  It is then available to query.


### sample query ###

You may log into the PostgreSQL client, and examine your data:

```
qsql qfp
select * from tests;
```

More sample queries are available [at the wiki](https://github.com/Geof23/QFP/wiki/Some-Analysis).


## QD ##

To execute QD, you should take the following steps:

* Log onto a host that you'd like to examine a pair of tests (for instance, kingspeak2.chpc.utah.edu:/remote_qfp)
[for example]:
* cd qfp/qfpc
* make -f MakefileQD -j 12
* runQD [test1] [test2] [precision1] [sort1] [precision2] [sort2]<|MERGE_RESOLUTION|>--- conflicted
+++ resolved
@@ -51,15 +51,9 @@
 ## Prerequisites and Setup ##
 
 FLiT is designed to build and excute its test suite on a variety of hosts and
-<<<<<<< HEAD
-compilers.  However, there are two types of hosts whose environments must be
-considered &mdash; the _primary_ host, from which you will be envoking the
-tests, and zero or more  _remote_ hosts, where tests may also execute and
-=======
 compilers.  However, there are three types of hosts whose environments must be
 considered &mdash; the _primary_ host, from which you will be envoking the
 tests, a _database_ host, and zero or more  _remote_ hosts, where tests may also execute and
->>>>>>> 80883e3b
 return data to the _primary_.
 
 Also, these instructions assume mostly that you have *root* access on your
@@ -82,10 +76,7 @@
 cd [location for FLiT to live]
 git clone https://github.com/Geof23/QFP.git
 cd QFP
-<<<<<<< HEAD
-=======
 git checkout unified_script
->>>>>>> 80883e3b
 ```
 
 ### Software ###
@@ -180,33 +171,6 @@
 We include a SQL script that you may use to easily configure
 the FLiT database.
 
-<<<<<<< HEAD
-##### Modify the restoration file #####
-
-This is necessary to make you the owner of the tables, etc.
-
-```
-sed -i 's/sawaya/[your system username]/g' db/qfp.sql
-```
-
-For example, if my username is fred, then the command would be
-
-```
-sed -i 's/sawaya/fred/g' db/qfp.sql
-```
-
-##### Import the Database #####
-
-This will set up the actual tables and sequences used by QC:
-
-```
-psql qfp < db/qfp.sql
-```
-
-### Configuring test (QC) run ###
-
-This is where the QC run is configured.
-=======
 '''
 cd db
 ./create_database.sh
@@ -216,7 +180,6 @@
 
 
 ##### Configure FLiT #####
->>>>>>> 80883e3b
 
 There are a few things you can control regarding the parameters
 that will be covered in the tests.
