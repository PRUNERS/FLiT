--- conflicted
+++ resolved
@@ -10,24 +10,15 @@
 GLOBAL
 void
 RaUKern(const QFPTest::CuTestInput<T>* tiList, QFPTest::CudaResultElement* results){
-<<<<<<< HEAD
   using namespace CUHelpers;
-=======
->>>>>>> 3054f1ad
 #ifdef __CUDA__
   auto idx = blockIdx.x * blockDim.x + threadIdx.x;
 #else
   auto idx = 0;
 #endif
-<<<<<<< HEAD
   auto theta = M_PI;
   auto ti = tiList[idx];
   auto A = VectorCU<T>(ti.vals, ti.length);
-=======
-
-  auto theta = M_PI;
-  auto A = VectorCU<T>(tiList[idx].vals, tiList[idx].length);
->>>>>>> 3054f1ad
   auto orig = A;
   A = A.rotateAboutZ_3d(theta);
   A = A.rotateAboutZ_3d(-theta);
