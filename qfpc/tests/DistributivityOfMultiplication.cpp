--- conflicted
+++ resolved
@@ -1,23 +1,13 @@
 #include "testBase.hpp"
 #include "QFPHelpers.hpp"
+#include "CUHelpers.hpp"
 
 #include <cmath>
 #include <iomanip>
 #include <typeinfo>
-<<<<<<< HEAD
 #include <vector>
 #include <tuple>
-#include "CUHelpers.hpp"
-
-template <typename T,
-	  typename C = std::vector<std::tuple<T,T,T>>>
-struct testValues{
-  HOST_DEVICE				 
-  C
-  operator()(void){}
-};
-
-#include "cudaTests.hpp"
+
 #ifdef __CUDA__
 #include "thrust/tuple.h"
 #endif
@@ -25,87 +15,24 @@
 using namespace CUHelpers;
 
 template <typename T>
-class DistributivityOfMultiplication;
-
-#ifdef __CUDA__
-template <typename T>
 GLOBAL
 void
-DistOfMultKernel(const QFPTest::testInput ti, cudaResultElement* results){
-  Q_UNUSED(ti);
-  printf("hi\n");
-  using c = cuvector<thrust::tuple<T,T,T>>;
-  printf("hi1\n");
-  auto tvc = testValues<T,c>();
-  printf("hi2\n");
-  auto vals = tvc();
-  printf("hi3\n");
-  
-  printf("vals size is: %d\n", vals.size());
-  cuvector<T> valuesDistributed;
-  printf("next1\n");
-  cuvector<T> valuesUndistributed;
-  printf("next2\n");
-  using stype = typename cuvector<T>::cvs_t;
-  for(stype x = 0; x < vals.size(); ++x){
-    printf("next3\n");
-    T a = thrust::get<0>(vals[x]);
-    // printf("a is %Lf\n", (long double)a);
-    T b = thrust::get<1>(vals[x]);
-    T c = thrust::get<2>(vals[x]);
-    valuesDistributed.push_back((a * c) + (b * c));
-    valuesUndistributed.push_back((a + b) * c);
-    results[x].s1 = valuesDistributed[x];
-    results[x].s2 = valuesUndistributed[x];
-    // printf("results: %Lf, %Lf\n", (long double)valuesDistributed[x],
-    // 	   (long double)valuesUndistributed[x]);
-    
-  }
+DistOfMultKernel(const QFPTest::CuTestInput<T> ti, QFPTest::CudaResultElement* results){
+  T a = ti.vals[0];
+  T b = ti.vals[1];
+  T c = ti.vals[2];
+
+  auto distributed = (a * c) + (b * c);
+  auto undistributed = (a + b) * c;
+  results->s1 = distributed;
+  results->s2 = undistributed;
+
   printf("nextFin\n");
 }
-#endif
-=======
->>>>>>> 3ee38738
 
 template <typename T>
 class DistributivityOfMultiplication : public QFPTest::TestBase<T> {
 public:
-<<<<<<< HEAD
-  DistributivityOfMultiplication(std::string id) : QFPTest::TestBase(id) {}
-
-  // std::vector<std::tuple<T,T,T>> testValues();
-
-  QFPTest::resultType operator()(const QFPTest::testInput& ti) {
-    Q_UNUSED(ti);
-#if defined(__CUDA__) || defined(__CPUKERNEL__)
-    auto count = testValues<T>()().size();
-    return DoCudaTest(ti, id, DistOfMultKernel<T>, typeid(T).name(), count);
-#else
-    auto vals = testValues<T>()();
-    std::vector<T> valuesDistributed;
-    std::vector<T> valuesUndistributed;
-    QFPTest::resultType returnval;
-    for (auto& input : vals) {
-      T a = std::get<0>(input);
-      T b = std::get<1>(input);
-      T c = std::get<2>(input);
-      valuesDistributed.push_back((a * c) + (b * c));
-      valuesUndistributed.push_back((a + b) * c);
-      QFPHelpers::info_stream << std::setw(8);
-      QFPHelpers::info_stream << "DistributivityOfMultiplication: (a,b,c) = (" << a << ","
-			      << b << "," << c << ")" << std::endl;
-      QFPHelpers::info_stream << "DistributivityOfMultiplication: dist    = "
-			      << valuesDistributed.back() << std::endl;
-      QFPHelpers::info_stream << "DistributivityOfMultiplication: undist  = "
-			      << valuesUndistributed.back() << std::endl;
-      returnval.insert({
-	  {id + "_" + std::to_string(returnval.size()), typeid(T).name()},
-	    {valuesDistributed.back(), valuesUndistributed.back()}
-	});
-    }
-    return returnval;
-#endif
-=======
   DistributivityOfMultiplication(std::string id)
     : QFPTest::TestBase<T>(std::move(id)) {}
 
@@ -113,6 +40,11 @@
   virtual QFPTest::TestInput<T> getDefaultInput();
 
 protected:
+  virtual QFPTest::KernelFunction<T>* getKernel() {
+    return DistOfMultKernel;
+  }
+
+  virtual
   QFPTest::ResultType::mapped_type run_impl(const QFPTest::TestInput<T>& ti) {
     T a = ti.vals[0];
     T b = ti.vals[1];
@@ -130,7 +62,6 @@
                 << undistributed << std::endl;
 
     return {distributed, undistributed};
->>>>>>> 3ee38738
   }
 
 protected:
@@ -138,157 +69,6 @@
 };
 
 // Define the inputs
-<<<<<<< HEAD
-template<typename C>
-struct testValues<float,C>{
-  HOST_DEVICE
-  C
-  operator()() {
-    C values;
-    printf("hi from tvOp\n");
-    auto convert = [](uint32_t x) {
-      return QFPHelpers::FPHelpers::as_float(x);
-    };
-
-    // Put in canned values of previously found diverging inputs
-    // These are entered as hex values to maintain the exact value instead of trying
-    // to specify enough decimal digits to get the same floating-point value
-    values.emplace_back(convert(0x6b8b4567), convert(0x65ba0c1e), convert(0x49e753d2));
-    values.emplace_back(convert(0x233eac52), convert(0x22c1532f), convert(0x2fda27b0));
-    values.emplace_back(convert(0x2b702392), convert(0x3280ef92), convert(0x4ece629d));
-    values.emplace_back(convert(0x4f78bee7), convert(0x5316ee78), convert(0x4f29be1b));
-    values.emplace_back(convert(0x4e27aa59), convert(0x4558b7b6), convert(0x337f4093));
-    values.emplace_back(convert(0x0e251a94), convert(0x060ad983), convert(0x702378bd));
-    values.emplace_back(convert(0x3321a89c), convert(0x3af748bf), convert(0x602dd168));
-    values.emplace_back(convert(0x4e61e16a), convert(0x49f3f8fa), convert(0x03cc52d0));
-    values.emplace_back(convert(0x5248c931), convert(0x5da4cce1), convert(0x12384ef7));
-    values.emplace_back(convert(0x58a810f3), convert(0x594f3d88), convert(0x649f73f0));
-    values.emplace_back(convert(0x07be9118), convert(0x00d2636c), convert(0x6d984f2b));
-
-    return values;
-  }
-};
-
-template<typename C>
-struct testValues<double, C>{
-  HOST_DEVICE
-  C
-  operator()() {
-    C values;
-    auto convert = [](uint64_t x) {
-      return QFPHelpers::FPHelpers::as_float(x);
-    };
-
-    // Put in canned values of previously found diverging inputs
-    // These are entered as hex values to maintain the exact value instead of trying
-    // to specify enough decimal digits to get the same floating-point value
-    values.emplace_back(
-			convert(0x7712d691ff8158c1),
-			convert(0x7a71b704fdd6a840),
-			convert(0x019b84dddaba0d31));
-    values.emplace_back(
-			convert(0x4443528eec7b4dfb),
-			convert(0x43fdcf1f2fb9a656),
-			convert(0x7ae870922df32b48));
-    values.emplace_back(
-			convert(0x5b1a5c8d1177cfaa),
-			convert(0x595e670dd52ea7bc),
-			convert(0x3df3fa0be1c8a9e4));
-    values.emplace_back(
-			convert(0x1be04a5a1d07fe8a),
-			convert(0x1a506ba2ab6016be),
-			convert(0x57980f57f96de4dc));
-    values.emplace_back(
-			convert(0x4776911a8572ae2e),
-			convert(0x47c5c4d1506dcbff),
-			convert(0x213ff9f501295930));
-    values.emplace_back(
-			convert(0x29ac0c261d6b14df),
-			convert(0x29fc265909b66aab),
-			convert(0x69fbe7786470672b));
-    values.emplace_back(
-			convert(0x24b22d74fb8d9e6d),
-			convert(0x24c1f1083cc4a7f0),
-			convert(0x6c494ff916e4714c));
-    values.emplace_back(
-			convert(0x17d682825d8734bf),
-			convert(0x1998785eb236c7ef),
-			convert(0x5038e232205d2643));
-    values.emplace_back(
-			convert(0x3774fe15c207a48d),
-			convert(0x3a0371c634d95959),
-			convert(0x1cfcc1088ead8d5c));
-    values.emplace_back(
-			convert(0x622e8170fa214891),
-			convert(0x5f1a608b13e2c398),
-			convert(0x4e3491b372540b89));
-
-    return values;
-  }
-};
-
-template<typename C>
-struct
-testValues<long double, C>{
-  C
-  operator()(){
-    // Here we are assuming that long double represents 80 bits
-    C values;
-    auto convert = [](uint64_t left_half, uint64_t right_half) {
-      unsigned __int128 val = left_half;
-      val = val << 64;
-      val += right_half;
-      return QFPHelpers::FPHelpers::as_float(val);
-    };
-
-    // Put in canned values of previously found diverging inputs
-    // These are entered as hex values to maintain the exact value instead of trying
-    // to specify enough decimal digits to get the same floating-point value
-    values.emplace_back(
-			convert(0x2b99, 0x2bb4d082ca2e7ec7),  //  3.586714e-1573
-			convert(0x725a, 0x14c0a0cd445b52d5),  //  6.131032e+3879
-			convert(0x075d, 0x0bc91b713fc2fba5)); //  4.278225e-4366
-    values.emplace_back(
-			convert(0x3408, 0xd98776d83be541b8),  //  1.497721e-922
-			convert(0x7da5, 0x32daa5df77e78b5e),  //  2.847787e+4750
-			convert(0x376a, 0xfa52e8946985dab4)); //  8.479921e-662
-    values.emplace_back(
-			convert(0x2355, 0xb32ca57fbcc68a6c),  //  1.541551e-2209
-			convert(0x7337, 0x4855e1d4f174504d),  //  7.201858e+3946
-			convert(0x736a, 0xac4f338d852e88cd)); //  3.863064e+3962
-    values.emplace_back(
-			convert(0x4727, 0x9c8f934e1cc682d2),  //  3.753403e+551
-			convert(0x02e7, 0x3b753c2d81c6bf78),  //  3.612998e-4709
-			convert(0x485b, 0xeae81af41947d10a)); //  2.936812e+644
-    values.emplace_back(
-			convert(0x1b91, 0x9e18ddbb66670e9f),  //  4.852600e-2808
-			convert(0x205f, 0x58ab17d3e5309234),  //  5.031688e-2438
-			convert(0x4a4a, 0x1b8a0c6541700676)); //  3.521930e+792
-    values.emplace_back(
-			convert(0x4178, 0xd2cee20bba5c6843),  //  5.069741e+113
-			convert(0x3564, 0x58406d82dd970b8e),  //  3.483973e-818
-			convert(0x150a, 0x92cde10402bc42ef)); //  4.292064e-3311
-    values.emplace_back(
-			convert(0x1965, 0x630847ac1ecd253c),  //  1.288694e-2975
-			convert(0x004c, 0x6e2b4c6a070d3835),  //  1.093228e-4909
-			convert(0x380f, 0x92b14ca6d81b5a24)); //  2.324058e-612
-    values.emplace_back(
-			convert(0x4492, 0x870e870425dcb0cf),  //  3.384007e+352
-			convert(0x71dd, 0x159330946cecd9a8),  //  1.498527e+3842
-			convert(0x586a, 0xfc38e15fe5d604a5)); //  1.079136e+1882
-    values.emplace_back(
-			convert(0x240d, 0xae73609d2bf51b7d),  //  3.680220e-2154
-			convert(0x2a67, 0x89b93255d3362c94),  //  8.669256e-1665
-			convert(0x2462, 0x79d020dd3c308e90)); //  9.941326e-2129
-    values.emplace_back(
-			convert(0x6703, 0x6455d50eb2825cf7),  //  3.818039e+3006
-			convert(0x1f77, 0x70b75c7169817349),  //  9.267715e-2508
-			convert(0x4ab4, 0x27faa40914dad6a6)); //  4.148019e+824
-
-    return values;
-  }
-};
-=======
 template<>
 inline QFPTest::TestInput<float>
 DistributivityOfMultiplication<float>::getDefaultInput() {
@@ -297,7 +77,7 @@
   };
 
   QFPTest::TestInput<float> ti;
-  
+
   // Put in canned values of previously found diverging inputs
   // These are entered as hex values to maintain the exact value instead of trying
   // to specify enough decimal digits to get the same floating-point value
@@ -346,7 +126,7 @@
     convert(0x00d2636c),
     convert(0x6d984f2b),
   };
-  
+
   return ti;
 }
 
@@ -467,6 +247,5 @@
 
   return ti;
 }
->>>>>>> 3ee38738
 
 REGISTER_TYPE(DistributivityOfMultiplication)