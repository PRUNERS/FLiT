--- conflicted
+++ resolved
@@ -4,24 +4,16 @@
 #include <cmath>
 #include <typeinfo>
 
-<<<<<<< HEAD
-#include "cudaTests.hpp"
-
 using namespace CUHelpers;
 
 template <typename T>
 GLOBAL
 void
-DoHGSITestKernel(const QFPTest::testInput ti, cudaResultElement* results){
-  T e;
-  sizeof(T) == 4 ? e = powf(10, -4) : e = pow(10, -8);
-
-  VectorCU<T> a(3);
-  VectorCU<T> b(3);
-  VectorCU<T> c(3);
-  a[0]=1;a[1]=e;a[2]=e;
-  b[0]=1;b[1]=e;b[2]=0;
-  c[0]=1;c[1]=0;c[2]=e;
+DoHGSITestKernel(const QFPTest::CuTestInput<T> ti, QFPTest::CudaResultElement* results){
+  const T* valData = ti.vals.data();
+  VectorCU<T> a(valData, 3);
+  VectorCU<T> b(valData + 3, 3);
+  VectorCU<T> c(valData + 6, 3);
 
   auto r1 = a.getUnitVector();
   auto r2 = (b - r1 * (b ^ r1)).getUnitVector();
@@ -36,11 +28,9 @@
 
   double score = abs(o12) + abs(o13) + abs(o23);
 
-  results[0].s1 = score;
-  results[0].s2 = 0;
+  results->s1 = score;
+  results->s2 = 0;
 }
-=======
->>>>>>> 3ee38738
 
 template <typename T>
 class DoHariGSImproved: public QFPTest::TestBase<T> {
@@ -50,27 +40,16 @@
   virtual size_t getInputsPerRun() { return 9; }
   virtual QFPTest::TestInput<T> getDefaultInput();
 
-<<<<<<< HEAD
-#ifdef __CUDA__
-    return DoCudaTest(ti, id, DoHGSITestKernel<T>, typeid(T).name(),
-		      1);
-#else
-    long double score = 0.0;
-    T e;
-    sizeof(T) == 4 ? e = pow(10, -4) : sizeof(T) == 8 ? e = pow(10, -8) : e = pow(10, -10);
-    QFPHelpers::Vector<T> a = {1, e, e};
-    QFPHelpers::Vector<T> b = {1, e, 0};
-    QFPHelpers::Vector<T> c = {1, 0, e};
-=======
 protected:
-  QFPTest::ResultType::mapped_type run_impl(const QFPTest::TestInput<T>& ti) {
+  virtual QFPTest::KernelFunction<T>* getKernel() { return DoHGSITestKernel; }
+  virtual QFPTest::ResultType::mapped_type
+  run_impl(const QFPTest::TestInput<T>& ti) {
     long double score = 0.0;
 
     //matrix = {a, b, c};
     QFPHelpers::Vector<T> a = {ti.vals[0], ti.vals[1], ti.vals[2]};
     QFPHelpers::Vector<T> b = {ti.vals[3], ti.vals[4], ti.vals[5]};
     QFPHelpers::Vector<T> c = {ti.vals[6], ti.vals[7], ti.vals[8]};
->>>>>>> 3ee38738
 
     auto r1 = a.getUnitVector();
     auto r2 = (b - r1 * (b ^ r1)).getUnitVector();
@@ -91,14 +70,7 @@
       QFPHelpers::info_stream << id << ":   r3: " << r3 << std::endl;
       QFPHelpers::info_stream << id << ": w dot prods: " << o12 << ", " << o13 << ", " << o23 << std::endl;
     }
-<<<<<<< HEAD
-    return {{
-      {id, typeid(T).name()}, {score, 0.0}
-    }};
-#endif
-=======
     return {score, 0.0};
->>>>>>> 3ee38738
   }
 
 protected:
@@ -124,8 +96,24 @@
     1, e, 0,  // vec b
     1, 0, e,  // vec c
   };
-  
+
   return ti;
 }
 
-REGISTER_TYPE(DoHariGSImproved)+class DoHariGSImprovedFactory : public QFPTest::TestFactory {
+public:
+  DoHariGSImprovedFactory() {
+    QFPTest::registerTest("DoHariGSImproved", this);
+  }
+protected:
+  virtual createType create() {
+    return std::make_tuple(
+        std::make_shared<DoHariGSImproved<float>>("DoHariGSImproved"),
+        std::make_shared<DoHariGSImproved<double>>("DoHariGSImproved"),
+        /* null pointer for long double */
+        std::shared_ptr<QFPTest::TestBase<long double>> ()
+        );
+  }
+};
+static DoHariGSImprovedFactory global_DoHariGSImprovedFactory;
+//REGISTER_TYPE(DoHariGSImproved)