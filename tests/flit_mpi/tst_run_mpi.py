# -- LICENSE BEGIN --
#
# Copyright (c) 2015-2020, Lawrence Livermore National Security, LLC.
#
# Produced at the Lawrence Livermore National Laboratory
#
# Written by
#   Michael Bentley (mikebentley15@gmail.com),
#   Geof Sawaya (fredricflinstone@gmail.com),
#   and Ian Briggs (ian.briggs@utah.edu)
# under the direction of
#   Ganesh Gopalakrishnan
#   and Dong H. Ahn.
#
# LLNL-CODE-743137
#
# All rights reserved.
#
# This file is part of FLiT. For details, see
#   https://pruners.github.io/flit
# Please also read
#   https://github.com/PRUNERS/FLiT/blob/master/LICENSE
#
# Redistribution and use in source and binary forms, with or
# without modification, are permitted provided that the following
# conditions are met:
#
# - Redistributions of source code must retain the above copyright
#   notice, this list of conditions and the disclaimer below.
#
# - Redistributions in binary form must reproduce the above
#   copyright notice, this list of conditions and the disclaimer
#   (as noted below) in the documentation and/or other materials
#   provided with the distribution.
#
# - Neither the name of the LLNS/LLNL nor the names of its
#   contributors may be used to endorse or promote products derived
#   from this software without specific prior written permission.
#
# THIS SOFTWARE IS PROVIDED BY THE COPYRIGHT HOLDERS AND
# CONTRIBUTORS "AS IS" AND ANY EXPRESS OR IMPLIED WARRANTIES,
# INCLUDING, BUT NOT LIMITED TO, THE IMPLIED WARRANTIES OF
# MERCHANTABILITY AND FITNESS FOR A PARTICULAR PURPOSE ARE
# DISCLAIMED. IN NO EVENT SHALL LAWRENCE LIVERMORE NATIONAL
# SECURITY, LLC, THE U.S. DEPARTMENT OF ENERGY OR CONTRIBUTORS BE
# LIABLE FOR ANY DIRECT, INDIRECT, INCIDENTAL, SPECIAL,
# EXEMPLARY, OR CONSEQUENTIAL DAMAGES (INCLUDING, BUT NOT LIMITED
# TO, PROCUREMENT OF SUBSTITUTE GOODS OR SERVICES; LOSS OF USE,
# DATA, OR PROFITS; OR BUSINESS INTERRUPTION) HOWEVER CAUSED AND
# ON ANY THEORY OF LIABILITY, WHETHER IN CONTRACT, STRICT
# LIABILITY, OR TORT (INCLUDING NEGLIGENCE OR OTHERWISE) ARISING
# IN ANY WAY OUT OF THE USE OF THIS SOFTWARE, EVEN IF ADVISED OF
# THE POSSIBILITY OF SUCH DAMAGE.
#
# Additional BSD Notice
#
# 1. This notice is required to be provided under our contract
#    with the U.S. Department of Energy (DOE). This work was
#    produced at Lawrence Livermore National Laboratory under
#    Contract No. DE-AC52-07NA27344 with the DOE.
#
# 2. Neither the United States Government nor Lawrence Livermore
#    National Security, LLC nor any of their employees, makes any
#    warranty, express or implied, or assumes any liability or
#    responsibility for the accuracy, completeness, or usefulness of
#    any information, apparatus, product, or process disclosed, or
#    represents that its use would not infringe privately-owned
#    rights.
#
# 3. Also, reference herein to any specific commercial products,
#    process, or services by trade name, trademark, manufacturer or
#    otherwise does not necessarily constitute or imply its
#    endorsement, recommendation, or favoring by the United States
#    Government or Lawrence Livermore National Security, LLC. The
#    views and opinions of authors expressed herein do not
#    necessarily state or reflect those of the United States
#    Government or Lawrence Livermore National Security, LLC, and
#    shall not be used for advertising or product endorsement
#    purposes.
#
# -- LICENSE END --

'''
Tests FLiT's capabilities to compile and run MPI tests

The tests are below using doctest

Let's now make a temporary directory and test that we can successfully compile
and run the FLiT test with MPI

>>> import glob
>>> import os
>>> import shutil
>>> import subprocess as subp

>>> class TestError(RuntimeError): pass

Delete MAKEFLAGS so that silent mode does not propogate
>>> if 'MAKEFLAGS' in os.environ:
...     del os.environ['MAKEFLAGS']

>>> with th.tempdir() as temp_dir:
...     retval = th.flit.main(['init', '-C', temp_dir]) # doctest:+ELLIPSIS
...     if retval != 0:
...         raise TestError('Main #1 returned with {}, failed to initialize'
...                         .format(retval))
...     _ = shutil.copy(os.path.join('data', 'MpiHello.cpp'),
...                     os.path.join(temp_dir, 'tests'))
...     _ = shutil.copy(os.path.join('data', 'flit-config.toml'), temp_dir)
...     retval = th.flit.main(['update', '-C', temp_dir])
...     if retval != 0:
...         raise TestError('Main #2 returned with {}, failed to update'
...                         .format(retval))
...     compile_str = subp.check_output(['make', '-C', temp_dir, 'gt',
...                                      'VERBOSE=1'],
...                                     stderr=subp.STDOUT)
...     run_str = subp.check_output(['make', '-C', temp_dir,
...                                  'ground-truth.csv', 'VERBOSE=1'],
...                                 stderr=subp.STDOUT)
...     file_d = os.path.join(temp_dir, 'ground-truth.csv_MpiHello_d.dat')
...     with open(file_d, 'r') as fin: contents_d = fin.read()
<<<<<<< HEAD
...     with open(file_e, 'r') as fin: contents_e = fin.read()
...     run_str_2 = subp.check_output([
...         'mpirun', '-n', '2',
...         os.path.join(temp_dir, 'gtrun'),
...         '--precision', 'double',
...         '--output', os.path.join(temp_dir, 'ground-truth.csv'),
...         '--timing-repeats', '1',
...         '--timing-loops', '-1',
...         ], stderr=subp.STDOUT)
...     run_str_3 = subp.check_output([
...         'mpirun', '-n', '1',
...         os.path.join(temp_dir, 'gtrun'),
...         '--precision', 'double',
...         '--output', os.path.join(temp_dir, 'ground-truth.csv'),
...         '--timing-repeats', '1',
...         '--timing-loops', '-1',
...         ], stderr=subp.STDOUT)
=======
...     lines_d = contents_d.splitlines()
Creating /.../flit-config.toml
>>>>>>> 3367f719
Creating /.../custom.mk
Creating /.../flit-config.toml
Creating /.../main.cpp
Creating /.../tests/Empty.cpp
Creating /.../Makefile
>>> compile_str = compile_str.decode('utf-8').strip().splitlines()
>>> run_str = run_str.decode('utf-8').strip().splitlines()

Make sure the correct arguments are passed to mpirun

>>> './gtrun --output ground-truth.csv --no-timing' in run_str
True

Make sure the console messages are there, but they can be out of order

>>> lines_d.count('hello from rank 0 of 2')
1
>>> lines_d.count('hello from rank 1 of 2')
1
>>> lines_d.count('mpi_main(3, {mympi, remaining, arguments})')
2
>>> lines_d.count("Sending 'hello world!' from rank 0")
1
>>> lines_d.count("Received 'hello world!' from rank 0 to rank 1")
1
'''

# Test setup before the docstring is run.
import sys
before_path = sys.path[:]
sys.path.append('..')
import test_harness as th
sys.path = before_path

if __name__ == '__main__':
    from doctest import testmod
    failures, tests = testmod()
    sys.exit(failures)<|MERGE_RESOLUTION|>--- conflicted
+++ resolved
@@ -119,28 +119,7 @@
 ...                                 stderr=subp.STDOUT)
 ...     file_d = os.path.join(temp_dir, 'ground-truth.csv_MpiHello_d.dat')
 ...     with open(file_d, 'r') as fin: contents_d = fin.read()
-<<<<<<< HEAD
-...     with open(file_e, 'r') as fin: contents_e = fin.read()
-...     run_str_2 = subp.check_output([
-...         'mpirun', '-n', '2',
-...         os.path.join(temp_dir, 'gtrun'),
-...         '--precision', 'double',
-...         '--output', os.path.join(temp_dir, 'ground-truth.csv'),
-...         '--timing-repeats', '1',
-...         '--timing-loops', '-1',
-...         ], stderr=subp.STDOUT)
-...     run_str_3 = subp.check_output([
-...         'mpirun', '-n', '1',
-...         os.path.join(temp_dir, 'gtrun'),
-...         '--precision', 'double',
-...         '--output', os.path.join(temp_dir, 'ground-truth.csv'),
-...         '--timing-repeats', '1',
-...         '--timing-loops', '-1',
-...         ], stderr=subp.STDOUT)
-=======
 ...     lines_d = contents_d.splitlines()
-Creating /.../flit-config.toml
->>>>>>> 3367f719
 Creating /.../custom.mk
 Creating /.../flit-config.toml
 Creating /.../main.cpp
