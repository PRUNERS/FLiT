--- conflicted
+++ resolved
@@ -17,13 +17,8 @@
 check: $(TARGETS) $(RUN_TARGETS)
 else
 check:
-<<<<<<< HEAD
-	$(call color_out,RED,Warning: pyelftools is not found on your system;\
+	@$(call color_out,RED,Warning: pyelftools is not found on your system;\
 	  skipping flit-bisect tests)
-=======
-	@$(call color_out,RED,Warning: pyelftools is not found on your system;\
-	  skipping bisect tests)
->>>>>>> 3367f719
 endif
 
 help:
