import numpy as np

# note: the /etc/matplotlibrc (on Ubuntu 16)  file has to be configured to use
# the 'Agg' backend (see the file for details).  This is so it will work
# in the PostgreSql environment

def format_coord(x, y):
    col = int(x + 0.5)
    row = int(y + 0.5)
    if col >= 0 and col < numcols and row >= 0 and row < numrows:
        z = X[row, col]
        return 'x=%1.4f, y=%1.4f, z=%1.4f' % (x, y, z)
    else:
        return 'x=%1.4f, y=%1.4f' % (x, y)


def plot(x_ticks, y_ticks, z_data, file_name, title, labsize):
    import matplotlib.pyplot as plt
    import matplotlib.cm as cm
    fig, ax = plt.subplots()
<<<<<<< HEAD
    fig.suptitle(title, fontsize=8)
    X = np.array(unp)
=======
    #fig.suptitle(title, fontsize=8)
    X = np.array(z_data)
>>>>>>> 7423bbb3
    ax.imshow(X, cmap=cm.hot, interpolation='nearest')

    numrows, numcols = X.shape
    ax.format_coord = format_coord

    plt.xticks(np.arange(len(x_ticks)), tuple(x_ticks), rotation='vertical')

    plt.yticks(np.arange(len(y_ticks)), tuple(y_ticks), rotation='horizontal')

    ax.tick_params(axis='both', which='major', labelsize=labsize)
    ax.tick_params(axis='both', which='minor', labelsize=labsize)
    # ax.set_xticklabels(xticklabels, fontsize=6)
    # ax.set_xticklabels(xticklabels, fontsize=6)
    # ax.set_yticklabels(yticklabels, fontsize=6)
    #plt.xticks(np.arange(6), ('a', 'b', 'c', 'd', 'e', 'f'))

    plt.tight_layout()

    plt.savefig(file_name)
    #plt.show()

    #pl.plot(x_ticks, y_ticks, z_data, fname)<|MERGE_RESOLUTION|>--- conflicted
+++ resolved
@@ -18,13 +18,8 @@
     import matplotlib.pyplot as plt
     import matplotlib.cm as cm
     fig, ax = plt.subplots()
-<<<<<<< HEAD
     fig.suptitle(title, fontsize=8)
     X = np.array(unp)
-=======
-    #fig.suptitle(title, fontsize=8)
-    X = np.array(z_data)
->>>>>>> 7423bbb3
     ax.imshow(X, cmap=cm.hot, interpolation='nearest')
 
     numrows, numcols = X.shape
