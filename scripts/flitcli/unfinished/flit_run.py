--- conflicted
+++ resolved
@@ -89,31 +89,17 @@
 
 brief_description = 'Run flit on the configured remote machine(s)'
 
-<<<<<<< HEAD
-def main(arguments, prog=sys.argv[0]):
-    'Main logic here'
-    parser = argparse.ArgumentParser(
-        prog=prog,
-        formatter_class=flitargformatter.DefaultsParaSpaciousHelpFormatter,
-        description='''
-            Run flit on the configured remote machine(s).  Note that you
-            may need to provide a password for SSH, but that should be
-            taken care of pretty early on in the process.  The results
-            should be sent to the database computer for later analysis.
-            ''',
-        )
-=======
 def populate_parser(parser=None):
     'Populate or create an ArgumentParser'
     if parser is None:
         parser = argparse.ArgumentParser()
+    parser.formatter_class = flitargformatter.DefaultsParaSpaciousHelpFormatter
     parser.description = '''
         Run flit on the configured remote machine(s).  Note that you may need
         to provide a password for SSH, but that should be taken care of pretty
         early on in the process.  The results should be sent to the database
         computer for later analysis.
         '''
->>>>>>> 3367f719
     parser.add_argument('description',
                         help='A description of the test run (required)')
     return parser
