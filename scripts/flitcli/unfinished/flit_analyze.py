# -- LICENSE BEGIN --
#
# Copyright (c) 2015-2020, Lawrence Livermore National Security, LLC.
#
# Produced at the Lawrence Livermore National Laboratory
#
# Written by
#   Michael Bentley (mikebentley15@gmail.com),
#   Geof Sawaya (fredricflinstone@gmail.com),
#   and Ian Briggs (ian.briggs@utah.edu)
# under the direction of
#   Ganesh Gopalakrishnan
#   and Dong H. Ahn.
#
# LLNL-CODE-743137
#
# All rights reserved.
#
# This file is part of FLiT. For details, see
#   https://pruners.github.io/flit
# Please also read
#   https://github.com/PRUNERS/FLiT/blob/master/LICENSE
#
# Redistribution and use in source and binary forms, with or
# without modification, are permitted provided that the following
# conditions are met:
#
# - Redistributions of source code must retain the above copyright
#   notice, this list of conditions and the disclaimer below.
#
# - Redistributions in binary form must reproduce the above
#   copyright notice, this list of conditions and the disclaimer
#   (as noted below) in the documentation and/or other materials
#   provided with the distribution.
#
# - Neither the name of the LLNS/LLNL nor the names of its
#   contributors may be used to endorse or promote products derived
#   from this software without specific prior written permission.
#
# THIS SOFTWARE IS PROVIDED BY THE COPYRIGHT HOLDERS AND
# CONTRIBUTORS "AS IS" AND ANY EXPRESS OR IMPLIED WARRANTIES,
# INCLUDING, BUT NOT LIMITED TO, THE IMPLIED WARRANTIES OF
# MERCHANTABILITY AND FITNESS FOR A PARTICULAR PURPOSE ARE
# DISCLAIMED. IN NO EVENT SHALL LAWRENCE LIVERMORE NATIONAL
# SECURITY, LLC, THE U.S. DEPARTMENT OF ENERGY OR CONTRIBUTORS BE
# LIABLE FOR ANY DIRECT, INDIRECT, INCIDENTAL, SPECIAL,
# EXEMPLARY, OR CONSEQUENTIAL DAMAGES (INCLUDING, BUT NOT LIMITED
# TO, PROCUREMENT OF SUBSTITUTE GOODS OR SERVICES; LOSS OF USE,
# DATA, OR PROFITS; OR BUSINESS INTERRUPTION) HOWEVER CAUSED AND
# ON ANY THEORY OF LIABILITY, WHETHER IN CONTRACT, STRICT
# LIABILITY, OR TORT (INCLUDING NEGLIGENCE OR OTHERWISE) ARISING
# IN ANY WAY OUT OF THE USE OF THIS SOFTWARE, EVEN IF ADVISED OF
# THE POSSIBILITY OF SUCH DAMAGE.
#
# Additional BSD Notice
#
# 1. This notice is required to be provided under our contract
#    with the U.S. Department of Energy (DOE). This work was
#    produced at Lawrence Livermore National Laboratory under
#    Contract No. DE-AC52-07NA27344 with the DOE.
#
# 2. Neither the United States Government nor Lawrence Livermore
#    National Security, LLC nor any of their employees, makes any
#    warranty, express or implied, or assumes any liability or
#    responsibility for the accuracy, completeness, or usefulness of
#    any information, apparatus, product, or process disclosed, or
#    represents that its use would not infringe privately-owned
#    rights.
#
# 3. Also, reference herein to any specific commercial products,
#    process, or services by trade name, trademark, manufacturer or
#    otherwise does not necessarily constitute or imply its
#    endorsement, recommendation, or favoring by the United States
#    Government or Lawrence Livermore National Security, LLC. The
#    views and opinions of authors expressed herein do not
#    necessarily state or reflect those of the United States
#    Government or Lawrence Livermore National Security, LLC, and
#    shall not be used for advertising or product endorsement
#    purposes.
#
# -- LICENSE END --

'Implements the analyze subcommand'

import argparse
import sys

import flitargformatter
import flitconfig as conf

brief_description = 'Runs analysis on a previous flit run'

<<<<<<< HEAD
def main(arguments, prog=sys.argv[0]):
    'Main logic here'
    parser = argparse.ArgumentParser(
        prog=prog,
        formatter_class=flitargformatter.DefaultsParaSpaciousHelpFormatter,
        description='''
            Runs analysis on a previous flit run.  The analysis will be of
            the current flit repository and will create a directory called
            analysis inside of the flit directory.
            ''',
        )
=======
def populate_parser(parser=None):
    if parser is None:
        parser = argparse.ArgumentParser()
    parser.description = '''
        Runs analysis on a previous flit run.  The analysis will be of the
        current flit repository and will create a directory called analysis
        inside of the flit directory.
        '''
>>>>>>> 3367f719
    parser.add_argument('-C', '--directory', default='.',
                        help='Directory containing flit-config.toml')
    parser.add_argument('-l', '--list', action='store_true',
                        help='List all runs that can be analyzed')
    parser.add_argument('run', nargs='*', default='latest',
                        help='''
                            Analyze the given run(s).  Defaults to the latest
                            run.
                            ''')
    return parser

def main(arguments, prog=None):
    parser = populate_parser()
    if prog: parser.prog = prog
    args = parser.parse_args(arguments)

    # Subcommand logic here
    # ...

    # TODO: read the configuration file to find the location of the database
    # TODO: allow the different types of analysis to be done


if __name__ == '__main__':
    sys.exit(main(sys.argv[1:]))<|MERGE_RESOLUTION|>--- conflicted
+++ resolved
@@ -90,28 +90,15 @@
 
 brief_description = 'Runs analysis on a previous flit run'
 
-<<<<<<< HEAD
-def main(arguments, prog=sys.argv[0]):
-    'Main logic here'
-    parser = argparse.ArgumentParser(
-        prog=prog,
-        formatter_class=flitargformatter.DefaultsParaSpaciousHelpFormatter,
-        description='''
-            Runs analysis on a previous flit run.  The analysis will be of
-            the current flit repository and will create a directory called
-            analysis inside of the flit directory.
-            ''',
-        )
-=======
 def populate_parser(parser=None):
     if parser is None:
         parser = argparse.ArgumentParser()
+    parser.formatter_class = flitargformatter.DefaultsParaSpaciousHelpFormatter
     parser.description = '''
         Runs analysis on a previous flit run.  The analysis will be of the
         current flit repository and will create a directory called analysis
         inside of the flit directory.
         '''
->>>>>>> 3367f719
     parser.add_argument('-C', '--directory', default='.',
                         help='Directory containing flit-config.toml')
     parser.add_argument('-l', '--list', action='store_true',
