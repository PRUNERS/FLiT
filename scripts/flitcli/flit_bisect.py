--- conflicted
+++ resolved
@@ -495,86 +495,6 @@
 
     return symbol_tuples
 
-<<<<<<< HEAD
-def bisect_biggest(score_func, elements, k=1):
-    '''
-    Performs the bisect search, attempting to find the biggest offenders.  This
-    is different from bisect_search() in that the function that is passed gives
-    a numerical score of badness of the selection of elements, whereas
-    bisect_search() takes in a function that merely returns True or False.
-
-    We want to not call score_func() very much.  We assume the score_func() is
-    an expensive operation.
-
-    Note: The same assumption as bisect_search() is in place.  That is that all
-    bad elements are independent.  This means if an element contributes to a
-    bad score, then it would contribute to a bad score by itself as well.  This
-    is not always true, and this function does not verify this assumption.
-    Instead, it will only return the largest singleton offenders.
-
-    @param score_func: a function that takes one argument (to_test) and returns
-        a number greater than zero if the function is bad.  This value returned
-        is used to compare the elements so that the largest k offenders are
-        found and returned.  If all offenders return the same numerical value,
-        then this will be less efficient than bisect_search.
-        Note: if the set of elements is good, then either return 0 or a
-        negative value.
-    @param elements: the elements to search over.  Subsets of this list will be
-        given to score_func().
-    @param k: number of biggest elements to return.  The default is to return
-        the one biggest offender.  If there are less than k elements that
-        return positive scores, then only the found offenders will be returned.
-
-    @return list of the biggest offenders with their scores
-        [(elem, score), ...]
-
-    >>> def score_func(x):
-    ...     print('scoring:', x)
-    ...     return -2*min(x)
-
-    >>> bisect_biggest(score_func, [1, 3, 4, 5, -1, 10, 0, -15, 3], 3)
-    scoring: [1, 3, 4, 5, -1, 10, 0, -15, 3]
-    scoring: [1, 3, 4, 5]
-    scoring: [-1, 10, 0, -15, 3]
-    scoring: [-1, 10]
-    scoring: [0, -15, 3]
-    scoring: [0]
-    scoring: [-15, 3]
-    scoring: [-15]
-    scoring: [3]
-    scoring: [-1]
-    scoring: [10]
-    [(-15, 30), (-1, 2)]
-
-    >>> bisect_biggest(score_func, [-1, -2, -3, -4, -5], 3)
-    scoring: [-1, -2, -3, -4, -5]
-    scoring: [-1, -2]
-    scoring: [-3, -4, -5]
-    scoring: [-3]
-    scoring: [-4, -5]
-    scoring: [-4]
-    scoring: [-5]
-    [(-5, 10), (-4, 8), (-3, 6)]
-
-    >>> bisect_biggest(score_func, [])
-    []
-    '''
-    if not elements:
-        return []
-    found_list = []
-    frontier = []
-    push = lambda x: heapq.heappush(frontier, (-score_func(x), x))
-    pop = lambda: heapq.heappop(frontier)
-    push(elements)
-    while frontier and frontier[0][0] < 0 and len(found_list) < k:
-        score, elems = pop()
-        if len(elems) == 1:
-            found_list.append((elems[0], -score))
-        else:
-            push(elems[:len(elems) // 2])
-            push(elems[len(elems) // 2:])
-    return found_list
-=======
 def memoize_strlist_func(func):
     '''
     Memoize a function that takes a list of strings and returns a value.  This
@@ -609,7 +529,85 @@
         memo[idx] = value
         return value
     return memoized_func
->>>>>>> 7c55391c
+
+def bisect_biggest(score_func, elements, k=1):
+    '''
+    Performs the bisect search, attempting to find the biggest offenders.  This
+    is different from bisect_search() in that the function that is passed gives
+    a numerical score of badness of the selection of elements, whereas
+    bisect_search() takes in a function that merely returns True or False.
+
+    We want to not call score_func() very much.  We assume the score_func() is
+    an expensive operation.
+
+    Note: The same assumption as bisect_search() is in place.  That is that all
+    bad elements are independent.  This means if an element contributes to a
+    bad score, then it would contribute to a bad score by itself as well.  This
+    is not always true, and this function does not verify this assumption.
+    Instead, it will only return the largest singleton offenders.
+
+    @param score_func: a function that takes one argument (to_test) and returns
+        a number greater than zero if the function is bad.  This value returned
+        is used to compare the elements so that the largest k offenders are
+        found and returned.  If all offenders return the same numerical value,
+        then this will be less efficient than bisect_search.
+        Note: if the set of elements is good, then either return 0 or a
+        negative value.
+    @param elements: the elements to search over.  Subsets of this list will be
+        given to score_func().
+    @param k: number of biggest elements to return.  The default is to return
+        the one biggest offender.  If there are less than k elements that
+        return positive scores, then only the found offenders will be returned.
+
+    @return list of the biggest offenders with their scores
+        [(elem, score), ...]
+
+    >>> def score_func(x):
+    ...     print('scoring:', x)
+    ...     return -2*min(x)
+
+    >>> bisect_biggest(score_func, [1, 3, 4, 5, -1, 10, 0, -15, 3], 3)
+    scoring: [1, 3, 4, 5, -1, 10, 0, -15, 3]
+    scoring: [1, 3, 4, 5]
+    scoring: [-1, 10, 0, -15, 3]
+    scoring: [-1, 10]
+    scoring: [0, -15, 3]
+    scoring: [0]
+    scoring: [-15, 3]
+    scoring: [-15]
+    scoring: [3]
+    scoring: [-1]
+    scoring: [10]
+    [(-15, 30), (-1, 2)]
+
+    >>> bisect_biggest(score_func, [-1, -2, -3, -4, -5], 3)
+    scoring: [-1, -2, -3, -4, -5]
+    scoring: [-1, -2]
+    scoring: [-3, -4, -5]
+    scoring: [-3]
+    scoring: [-4, -5]
+    scoring: [-4]
+    scoring: [-5]
+    [(-5, 10), (-4, 8), (-3, 6)]
+
+    >>> bisect_biggest(score_func, [])
+    []
+    '''
+    if not elements:
+        return []
+    found_list = []
+    frontier = []
+    push = lambda x: heapq.heappush(frontier, (-score_func(x), x))
+    pop = lambda: heapq.heappop(frontier)
+    push(elements)
+    while frontier and frontier[0][0] < 0 and len(found_list) < k:
+        score, elems = pop()
+        if len(elems) == 1:
+            found_list.append((elems[0], -score))
+        else:
+            push(elems[:len(elems) // 2])
+            push(elems[len(elems) // 2:])
+    return found_list
 
 def bisect_search(is_bad, elements, found_callback=None):
     '''
@@ -996,17 +994,12 @@
     bad_source_msg = '    Found bad source file {}'
     bad_source_callback = lambda filename: \
                           util.printlog(bad_source_msg.format(filename))
-<<<<<<< HEAD
     if args.biggest is None:
-        bad_sources = bisect_search(bisect_build_and_check, sources,
+        bad_sources = bisect_search(memoized_checker, sources,
                                     found_callback=bad_source_callback)
     else:
-        bad_sources = bisect_biggest(bisect_build_and_check, sources,
+        bad_sources = bisect_biggest(memoized_checker, sources,
                                      k=args.biggest)
-=======
-    bad_sources = bisect_search(memoized_checker, sources,
-                                found_callback=bad_source_callback)
->>>>>>> 7c55391c
     return bad_sources
 
 def search_for_symbol_problems(args, bisect_path, replacements, sources,
@@ -1114,18 +1107,13 @@
         '    Found bad symbol on line {sym.lineno} -- {sym.demangled}'
     bad_symbol_callback = lambda sym: \
                           util.printlog(bad_symbol_msg.format(sym=sym))
-<<<<<<< HEAD
     if args.biggest is None:
-        bad_symbols = bisect_search(bisect_symbol_build_and_check,
+        bad_symbols = bisect_search(memoized_checker,
                                     symbol_tuples,
                                     found_callback=bad_symbol_callback)
     else:
-        bad_symbols = bisect_biggest(bisect_symbol_build_and_check,
+        bad_symbols = bisect_biggest(memoized_checker,
                                      symbol_tuples, k=args.biggest)
-=======
-    bad_symbols = bisect_search(memoized_checker, symbol_tuples,
-                                found_callback=bad_symbol_callback)
->>>>>>> 7c55391c
     return bad_symbols
 
 def compile_trouble(directory, compiler, optl, switches, verbose=False,
