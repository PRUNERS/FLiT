--- conflicted
+++ resolved
@@ -1087,16 +1087,10 @@
     @param arguments: (list of str) arguments given to the program
     @param prog: (str) name of the program
     '''
-<<<<<<< HEAD
-    parser = argparse.ArgumentParser(
-        prog=prog,
-        formatter_class=flitargformatter.DefaultsParaSpaciousHelpFormatter,
-        description='''
-=======
     if parser is None:
         parser = argparse.ArgumentParser()
+    parser.formatter_class = flitargformatter.DefaultsParaSpaciousHelpFormatter
     parser.description = '''
->>>>>>> 3367f719
             Compiles the source code under both the ground-truth
             compilation and a given problematic compilation.  This tool
             then finds the minimal set of source files needed to be
