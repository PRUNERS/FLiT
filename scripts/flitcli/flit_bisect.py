# -- LICENSE BEGIN --
#
# Copyright (c) 2015-2018, Lawrence Livermore National Security, LLC.
#
# Produced at the Lawrence Livermore National Laboratory
#
# Written by
#   Michael Bentley (mikebentley15@gmail.com),
#   Geof Sawaya (fredricflinstone@gmail.com),
#   and Ian Briggs (ian.briggs@utah.edu)
# under the direction of
#   Ganesh Gopalakrishnan
#   and Dong H. Ahn.
#
# LLNL-CODE-743137
#
# All rights reserved.
#
# This file is part of FLiT. For details, see
#   https://pruners.github.io/flit
# Please also read
#   https://github.com/PRUNERS/FLiT/blob/master/LICENSE
#
# Redistribution and use in source and binary forms, with or
# without modification, are permitted provided that the following
# conditions are met:
#
# - Redistributions of source code must retain the above copyright
#   notice, this list of conditions and the disclaimer below.
#
# - Redistributions in binary form must reproduce the above
#   copyright notice, this list of conditions and the disclaimer
#   (as noted below) in the documentation and/or other materials
#   provided with the distribution.
#
# - Neither the name of the LLNS/LLNL nor the names of its
#   contributors may be used to endorse or promote products derived
#   from this software without specific prior written permission.
#
# THIS SOFTWARE IS PROVIDED BY THE COPYRIGHT HOLDERS AND
# CONTRIBUTORS "AS IS" AND ANY EXPRESS OR IMPLIED WARRANTIES,
# INCLUDING, BUT NOT LIMITED TO, THE IMPLIED WARRANTIES OF
# MERCHANTABILITY AND FITNESS FOR A PARTICULAR PURPOSE ARE
# DISCLAIMED. IN NO EVENT SHALL LAWRENCE LIVERMORE NATIONAL
# SECURITY, LLC, THE U.S. DEPARTMENT OF ENERGY OR CONTRIBUTORS BE
# LIABLE FOR ANY DIRECT, INDIRECT, INCIDENTAL, SPECIAL,
# EXEMPLARY, OR CONSEQUENTIAL DAMAGES (INCLUDING, BUT NOT LIMITED
# TO, PROCUREMENT OF SUBSTITUTE GOODS OR SERVICES; LOSS OF USE,
# DATA, OR PROFITS; OR BUSINESS INTERRUPTION) HOWEVER CAUSED AND
# ON ANY THEORY OF LIABILITY, WHETHER IN CONTRACT, STRICT
# LIABILITY, OR TORT (INCLUDING NEGLIGENCE OR OTHERWISE) ARISING
# IN ANY WAY OUT OF THE USE OF THIS SOFTWARE, EVEN IF ADVISED OF
# THE POSSIBILITY OF SUCH DAMAGE.
#
# Additional BSD Notice
#
# 1. This notice is required to be provided under our contract
#    with the U.S. Department of Energy (DOE). This work was
#    produced at Lawrence Livermore National Laboratory under
#    Contract No. DE-AC52-07NA27344 with the DOE.
#
# 2. Neither the United States Government nor Lawrence Livermore
#    National Security, LLC nor any of their employees, makes any
#    warranty, express or implied, or assumes any liability or
#    responsibility for the accuracy, completeness, or usefulness of
#    any information, apparatus, product, or process disclosed, or
#    represents that its use would not infringe privately-owned
#    rights.
#
# 3. Also, reference herein to any specific commercial products,
#    process, or services by trade name, trademark, manufacturer or
#    otherwise does not necessarily constitute or imply its
#    endorsement, recommendation, or favoring by the United States
#    Government or Lawrence Livermore National Security, LLC. The
#    views and opinions of authors expressed herein do not
#    necessarily state or reflect those of the United States
#    Government or Lawrence Livermore National Security, LLC, and
#    shall not be used for advertising or product endorsement
#    purposes.
#
# -- LICENSE END --

'''
Implements the bisect subcommand, identifying the problematic subset of source
files that cause the variability.
'''

from collections import namedtuple
import argparse
import csv
import datetime
import glob
import hashlib
import logging
import multiprocessing as mp
import os
import re
import shutil
import sqlite3
import subprocess as subp
import sys

import flitconfig as conf
import flitutil as util

brief_description = 'Bisect compilation to identify problematic source code'

def hash_compilation(compiler, optl, switches):
    'Takes a compilation and returns a 10 digit hash string.'
    return hashlib.sha1((compiler + optl + switches).encode()).hexdigest()[:10]

def create_bisect_dir(parent):
    '''
    Create a unique bisect directory named bisect-## where ## is the lowest
    integer that doesn't collide with an already existing file or directory.

    @param parent: the parent directory of where to create the bisect dir
    @return the bisect directory name without parent prepended to it

    >>> import tempfile
    >>> import shutil
    >>> import os

    >>> tmpdir = tempfile.mkdtemp()
    >>> create_bisect_dir(tmpdir)
    'bisect-01'
    >>> os.listdir(tmpdir)
    ['bisect-01']

    >>> create_bisect_dir(tmpdir)
    'bisect-02'
    >>> sorted(os.listdir(tmpdir))
    ['bisect-01', 'bisect-02']

    >>> create_bisect_dir(tmpdir)
    'bisect-03'
    >>> sorted(os.listdir(tmpdir))
    ['bisect-01', 'bisect-02', 'bisect-03']

    >>> create_bisect_dir(os.path.join(tmpdir, 'bisect-01'))
    'bisect-01'
    >>> sorted(os.listdir(tmpdir))
    ['bisect-01', 'bisect-02', 'bisect-03']
    >>> os.listdir(os.path.join(tmpdir, 'bisect-01'))
    ['bisect-01']

    >>> shutil.rmtree(tmpdir)
    '''
    num = 0
    while True:
        num += 1
        bisect_dir = 'bisect-{0:02d}'.format(num)
        try:
            os.mkdir(os.path.join(parent, bisect_dir))
        except FileExistsError:
            pass # repeat the while loop and try again
        else:
            return bisect_dir

def create_bisect_makefile(directory, replacements, gt_src,
                           trouble_src=tuple(),
                           split_symbol_map=None):
    '''
    Returns the name of the created Makefile within the given directory, having
    been populated with the replacements, gt_src, and trouble_src.  It is then
    ready to be executed by 'make bisect' from the top-level directory of the
    user's flit tests.

    @param directory: (str) path where to put the created Makefile
    @param replacements: (dict) key -> value.  The key is found in the
        Makefile_bisect_binary.in and replaced with the corresponding value.
    @param gt_src: (list) which source files would be compiled with the
        ground-truth compilation within the resulting binary.
    @param trouble_src: (list) which source files would be compiled with the
        trouble compilation within the resulting binary.
    @param split_symbol_map:
        (dict fname -> list [list good symbols, list bad symbols])
        Files to compile as a split between good and bad, specifying good and
        bad symbols for each file.

    Within replacements, there are some optional fields:
    - cpp_flags: (list) (optional) List of c++ compiler flags to give to
          each compiler when compiling object files from source files.
    - link_flags: (list) (optional) List of linker flags to give to the
          ground-truth compiler when performing linking.

    @return the bisect makefile name without directory prepended to it
    '''
    if split_symbol_map is None:
        split_symbol_map = {} # default to an empty dictionary
    repl_copy = dict(replacements)
    repl_copy['TROUBLE_SRC'] = '\n'.join(['TROUBLE_SRC      += {0}'.format(x)
                                          for x in trouble_src])
    repl_copy['BISECT_GT_SRC'] = '\n'.join(['BISECT_GT_SRC    += {0}'.format(x)
                                            for x in gt_src])
    repl_copy['SPLIT_SRC'] = '\n'.join(['SPLIT_SRC        += {0}'.format(x)
                                        for x in split_symbol_map])
    if 'cpp_flags' in repl_copy:
        repl_copy['EXTRA_CC_FLAGS'] = '\n'.join([
            'CC_REQUIRED      += {0}'.format(x)
            for x in repl_copy['cpp_flags']])
        del repl_copy['cpp_flags']
    if 'link_flags' in repl_copy:
        repl_copy['EXTRA_LD_FLAGS'] = '\n'.join([
            'LD_REQUIRED      += {0}'.format(x)
            for x in repl_copy['link_flags']])
        del repl_copy['link_flags']


    # Find the next unique file name available in directory
    num = 0
    while True:
        num += 1
        makefile = 'bisect-make-{0:02d}.mk'.format(num)
        makepath = os.path.join(directory, makefile)
        try:
            with open(makepath, 'x'):
                pass  # we just want to create the empty file
        except FileExistsError:
            pass
        else:
            break

    repl_copy['makefile'] = makepath
    repl_copy['number'] = '{0:02d}'.format(num)
    logging.info('Creating makefile: %s', makepath)
    util.process_in_file(
        os.path.join(conf.data_dir, 'Makefile_bisect_binary.in'),
        makepath,
        repl_copy,
        overwrite=True)

    # Create the obj directory
    if len(split_symbol_map) > 0:
        try:
            os.mkdir(os.path.join(directory, 'obj'))
        except FileExistsError:
            pass # ignore if the directory already exists

    # Create the txt files containing symbol lists within the obj directory
    for split_srcfile, split_symbols in split_symbol_map.items():
        split_basename = os.path.splitext(os.path.basename(split_srcfile))[0]
        split_base = os.path.join(directory, 'obj', split_basename)
        trouble_symbols_fname = split_base + '_trouble_symbols_' \
                + repl_copy['number'] + '.txt'
        gt_symbols_fname = split_base + '_gt_symbols_' \
                + repl_copy['number'] + '.txt'
        gt_symbols, trouble_symbols = split_symbols

        with open(gt_symbols_fname, 'w') as gt_fout:
            gt_fout.writelines('\n'.join(str(x) for x in gt_symbols))
        with open(trouble_symbols_fname, 'w') as trouble_fout:
            trouble_fout.writelines('\n'.join(str(x) for x in trouble_symbols))

    return makefile

def build_bisect(makefilename, directory,
                 target='bisect',
                 verbose=False,
                 jobs=None):
    '''
    Creates the bisect executable by executing a parallel make.

    You may alternatively specify a different target than bisect, for example
    'bisect-clean' to specify to clean the unnecessary files for the build,
    'bisect-smallclean' to clean unnecessary things without needing to
    recompile for the next bisect step, or
    'distclean' to clean everything, including the generated makefile.

    @param makefilename: the filepath to the makefile
    @param directory: where to execute make
    @param target: Makefile target to run
    @param verbose: False means block output from GNU make and running
    @param jobs: number of parallel jobs.  Defaults to #cpus

    @return None
    '''
    logging.info('Building the bisect executable')
    if jobs is None:
        jobs = mp.cpu_count()
    kwargs = dict()
    if not verbose:
        kwargs['stdout'] = subp.DEVNULL
        kwargs['stderr'] = subp.DEVNULL
    subp.check_call(
        ['make', '-C', directory, '-f', makefilename, '-j', str(jobs), target],
        **kwargs)

def update_gt_results(directory, verbose=False,
                      jobs=mp.cpu_count()):
    '''
    Update the ground-truth.csv results file for FLiT tests within the given
    directory.

    @param directory: where to execute make
    @param verbose: False means block output from GNU make and running
    '''
    kwargs = dict()
    if not verbose:
        kwargs['stdout'] = subp.DEVNULL
        kwargs['stderr'] = subp.DEVNULL
    gt_resultfile = util.extract_make_var(
        'GT_OUT', os.path.join(directory, 'Makefile'))[0]
    logging.info('Updating ground-truth results - %s', gt_resultfile)
    print('Updating ground-truth results -', gt_resultfile, end='', flush=True)
    subp.check_call(
        ['make', '-j', str(jobs), '-C', directory, gt_resultfile], **kwargs)
    print(' - done')
    logging.info('Finished Updating ground-truth results')

def is_result_bad(resultfile):
    '''
    Returns True if the results from the resultfile is considered 'bad',
    meaning it is a different answer from the ground-truth.

    @param resultfile: path to the results csv file after comparison
    @return True if the result is different from ground-truth
    '''
    with open(resultfile, 'r') as fin:
        parser = csv.DictReader(fin)
        # should only have one row
        for row in parser:
            # identical to ground truth means comparison is zero
            return float(row['comparison']) != 0.0

SymbolTuple = namedtuple('SymbolTuple', 'src, symbol, demangled, fname, lineno')
SymbolTuple.__doc__ = '''
Tuple containing information about the symbols in a file.  Has the following
attributes:
    src:        source file that was compiled
    symbol:     mangled symbol in the compiled version
    demangled:  demangled version of symbol
    fname:      filename where the symbol is actually defined.  This usually
                will be equal to src, but may not be in some situations.
    lineno:     line number of definition within fname.
'''

def extract_symbols(file_or_filelist, objdir):
    '''
    Extracts symbols for the given file(s) given.  The corresponding object is
    assumed to be in the objdir with the filename replaced with the GNU Make
    pattern %.cpp=%_gt.o.

    @param file_or_filelist: (str or list(str)) source file(s) for which to get
        symbols.
    @param objdir: (str) directory where object files are compiled for the
        given files.

    @return a list of SymbolTuple objects
    '''
    symbol_tuples = []

    # if it is not a string, then assume it is a list of strings
    if not isinstance(file_or_filelist, str):
        for fname in file_or_filelist:
            symbol_tuples.extend(extract_symbols(fname, objdir))
        return symbol_tuples

    # now we know it is a string, so assume it is a filename
    fname = file_or_filelist
    fbase = os.path.splitext(os.path.basename(fname))[0]
    fobj = os.path.join(objdir, fbase + '_gt.o')

    # use nm and objdump to get the binary information we need
    symbol_strings = subp.check_output([
        'nm',
        '--extern-only',
        '--defined-only',
        fobj,
        ]).decode('utf-8').splitlines()
    demangled_symbol_strings = subp.check_output([
        'nm',
        '--extern-only',
        '--defined-only',
        '--demangle',
        fobj,
        ]).decode('utf-8').splitlines()
    objdump_strings = subp.check_output([
        'objdump', '--disassemble-all', '--line-numbers', fobj,
        ]).decode('utf-8').splitlines()

    # create the symbol -> (fname, lineno) map
    symbol_line_mapping = dict()
    symbol = None
    for line in objdump_strings:
        if len(line.strip()) == 0:      # skip empty lines
            continue
        if line[0].isdigit():           # we are at a symbol
            symbol = line.split()[1][1:-2]
            continue
        if symbol is None:              # if we don't have an active symbol
            continue                    # then skip
        srcmatch = re.search(':[0-9]+$', line)
        if srcmatch is not None:
            deffile = line[:srcmatch.start()]
            defline = int(line[srcmatch.start()+1:])
            symbol_line_mapping[symbol] = (deffile, defline)
            symbol = None               # deactivate the symbol to not overwrite


    # generate the symbol tuples
    for symbol_string, demangled_string in zip(symbol_strings,
                                               demangled_symbol_strings):
        symbol = symbol_string.split(maxsplit=2)[2]
        demangled = demangled_string.split(maxsplit=2)[2]
        try:
            deffile, defline = symbol_line_mapping[symbol]
        except KeyError:
            deffile, defline = None, None
        symbol_tuples.append(
            SymbolTuple(fname, symbol, demangled, deffile, defline))

    return symbol_tuples

def bisect_search(is_bad, elements, found_callback=None):
    '''
    Performs the bisect search, attempting to minimize the bad list.  We could
    go through the list one at a time, but that would cause us to call is_bad()
    more than necessary.  Here we assume that calling is_bad() is expensive, so
    we want to minimize calls to is_bad().  This function has
      O(k*log(n))*O(is_bad)
    where n is the size of the questionable_list and k is
    the number of bad elements in questionable_list.

    Note: A key assumption to this algorithm is that all bad elements are
    independent.  That may not always be true, so there are redundant checks
    within the algorithm to verify that this assumption is not vialoated.  If
    the assumption is found to be violated, then an AssertionError is raised.

    @param is_bad: a function that takes two arguments (maybe_bad_list,
        maybe_good_list) and returns True if the maybe_bad_list has a bad
        element
    @param elements: contains bad elements, but potentially good elements too

    @return minimal bad list of all elements that cause is_bad() to return True

    Here's an example of finding all negative numbers in a list.  Not very
    useful for this particular task, but it is demonstrative of how to use it.
    >>> call_count = 0
    >>> def is_bad(x,y):
    ...     global call_count
    ...     call_count += 1
    ...     return min(x) < 0 if x else False
    >>> x = bisect_search(is_bad, [1, 3, 4, 5, -1, 10, 0, -15, 3])
    >>> sorted(x)
    [-15, -1]

    as a rough performance metric, we want to be sure our call count remains
    low for the is_bad() function.
    >>> call_count
    9

    Test out the found_callback() functionality.
    >>> s = set()
    >>> y = bisect_search(is_bad, [-1, -2, -3, -4], found_callback=s.add)
    >>> sorted(y)
    [-4, -3, -2, -1]
    >>> sorted(s)
    [-4, -3, -2, -1]

    See what happens when it has a pair that only show up together and not
    alone.  Only if -6 and 5 are in the list, then is_bad returns true.
    The assumption of this algorithm is that bad elements are independent,
    so this should throw an exception.
    >>> def is_bad(x,y):
    ...     return max(x) - min(x) > 10
    >>> bisect_search(is_bad, [-6, 2, 3, -3, -1, 0, 0, -5, 5])
    Traceback (most recent call last):
        ...
    AssertionError: Assumption that bad elements are independent was wrong

    Check that the found_callback is not called on false positives.  Here I
    expect no output since no single element can be found.
    >>> try:
    ...     bisect_search(is_bad, [-6, 2, 3, -3, -1, 0, 0, -5, 5],
    ...                   found_callback=print)
    ... except AssertionError:
    ...     pass
    '''
    # copy the incoming list so that we don't modify it
    quest_list = list(elements)
    known_list = []

    bad_list = []
    while len(quest_list) > 0 and is_bad(quest_list, known_list):

        # find one bad element
        quest_copy = quest_list
        no_test = list(known_list)
        last_result = False
        while len(quest_copy) > 1:
            # split the questionable list into two lists
            half_1 = quest_copy[:len(quest_copy) // 2]
            half_2 = quest_copy[len(quest_copy) // 2:]
            last_result = is_bad(half_1, no_test + half_2)
            if last_result:
                quest_copy = half_1
                no_test.extend(half_2)
                # TODO: possible optimization.
                # TODO- if the length of half_2 is big enough, test
                # TODO-   is_bad(half_2, no_test + half_1)
                # TODO- and if that returns False, then mark half_2 as known so
                # TODO- that we don't need to search it again.
            else:
                # optimization: mark half_1 as known, so that we don't need to
                # search it again
                quest_list = quest_list[len(half_1):]
                known_list.extend(half_1)
                # update the local search
                quest_copy = half_2
                no_test.extend(half_1)

        bad_element = quest_list.pop(0)

        # double check that we found a bad element before declaring it bad
        if last_result or is_bad([bad_element], known_list + quest_list):
            bad_list.append(bad_element)
            # inform caller that a bad element was found
            if found_callback != None:
                found_callback(bad_element)

        # add to the known list to not search it again
        known_list.append(bad_element)


    # Perform a sanity check.  If we have found all of the bad items, then
    # compiling with all but these bad items will cause a good build.
    # This will fail if our hypothesis class is wrong
    good_list = list(set(elements).difference(bad_list))
    assert not is_bad(good_list, bad_list), \
        'Assumption that bad elements are independent was wrong'

    return bad_list

def parse_args(arguments, prog=sys.argv[0]):
    '''
    Builds a parser, parses the arguments, and returns the parsed arguments.

    @param arguments: (list of str) arguments given to the program
    @param prog: (str) name of the program
    '''
    parser = argparse.ArgumentParser(
        prog=prog,
        description='''
            Compiles the source code under both the ground-truth
            compilation and a given problematic compilation.  This tool
            then finds the minimal set of source files needed to be
            compiled under the problematic compilation flags so that the
            same answer is given.  This allows you to narrow down where the
            reproducibility problem lies.

            The log of the procedure will be kept in bisect.log.  Note that
            this file is overwritten if you call flit bisect again.
            ''',
        )

    # These positional arguments only make sense if not doing an auto run
    parser.add_argument('compilation',
                        help='''
                            The problematic compilation to use.  This should
                            specify the compiler, optimization level, and
                            switches (which can be empty).  An example value
                            for this option would be "gcc -O2
                            -funsafe-math-optimizations" or
                            "/opt/intel/bin/icpc -O1".  The value will be split
                            into three groups using space separators, the first
                            is the compiler, the second is the optimization
                            level, and the third (if present) is the switches.
                            You will likely want to have this argument in
                            quotes since it will contain spaces.
                            ''')
    parser.add_argument('testcase',
                        help='''
                            The testcase to use.  You will need to specify one
                            of the tests.  You can find the list of test cases
                            by calling 'make dev' and then calling the created
                            executable './devrun --list-tests'.
                            ''')
                        # TODO: get the default test case to work
                        #help='''
                        #    The testcase to use.  If there is only one test
                        #    case, then the default behavior is to use that
                        #    test case.  If there are more than one test case,
                        #    then you will need to specify one of them.  You
                        #    can find the list of test cases by calling 'make
                        #    dev' and then calling the created executable
                        #    './devrun --list-tests'.
                        #    ''')

    parser.add_argument('-C', '--directory', default='.',
                        help='The flit test directory to run the bisect tool')
    parser.add_argument('-p', '--precision', action='store', required=True,
                        choices=['float', 'double', 'long double'],
                        help='''
                            Which precision to use for the test.  This is a
                            required argument, since it becomes difficult to
                            know when a difference happens with multiple
                            precision runs.  The choices are 'float', 'double',
                            and 'long double'.
                            ''')
    parser.add_argument('-a', '--auto-sqlite-run', action='store',
                        required=False,
                        help='''
                            Automatically run bisect on all of the non-zero
                            comparison values in the given sqlite3 file.  If
                            you specify this option, then do not specify the
                            precision or the compilation or the testcase.
                            Those will be automatically procured from the
                            sqlite3 file.  The results will be stored in a csv
                            file called auto-bisect.csv.
                            ''')
    parser.add_argument('--parallel', type=int, default=1,
                        help='''
                            How many parallel bisect searches to perform.  This
                            only makes sense with --auto-sqlite-run, since
                            there are multiple bisect runs to perform.  Each
                            bisect run is sequential.  This is distinct from
                            the --jobs argument.  This one specifies how many
                            instances of bisect to run, whereas --jobs
                            specifies how many compilation processes can be
                            spawned in parallel.
                            ''')
    parser.add_argument('-v', '--verbose', action='store_true',
                        help='''
                            Give verbose output including the output from the
                            Makefiles.  The default is to be quiet and to only
                            output short updates.
                            ''')
    processors = mp.cpu_count()
    parser.add_argument('-j', '--jobs', type=int, default=processors,
                        help='''
                            The number of parallel jobs to use for the call to
                            GNU make when performing the compilation.  Note,
                            this is not used when executing the tests, just in
                            compilation.
                            ''')
    parser.add_argument('-d', '--delete', action='store_true',
                        help='''
                            Automatically delete intermediate binaries and
                            output files.  This allows for much bigger
                            automatic runs where there is a concern for disk
                            space.  However, this option is not solely for the
                            --auto-sqlite-run option.  This will keep the
                            generated makefiles (e.g.
                            bisect-01/bisect-make-01.mk), the output
                            comparisons (e.g.
                            bisect-01/runbisect-01-out-comparison.csv), and the
                            log (e.g. bisect-01/bisect.log).  The things that
                            will not stay around are the executables (e.g.
                            bisect-01/runbisect-01), the saved output values
                            (e.g. runbisect-01-out_testcase_d.dat and
                            runbusect-01-out), or the object files (e.g.
                            bisect-01/obj/*).
                            ''')

    args = parser.parse_args(arguments)

    # Split the compilation into separate components
    split_compilation = args.compilation.strip().split(maxsplit=2)
    args.compiler = split_compilation[0]
    args.optl = ''
    args.switches = ''
    if len(split_compilation) > 1:
        args.optl = split_compilation[1]
    if len(split_compilation) > 2:
        args.switches = split_compilation[2]

    return args

def search_for_linker_problems(args, bisect_path, replacements, sources, libs):
    '''
    Performs the search over the space of statically linked libraries for
    problems.

    Linking will be done with the ground-truth compiler, but with the static
    libraries specified.  During this search, all source files will be compiled
    with the ground-truth compilation, but the static libraries will be
    included in the linking.

    Doing a binary search here actually breaks things since including some
    static libraries will require including others to resolve the symbols in
    the included static libraries.  So, instead this function just runs with
    the libraries included, and checks to see if there are reproducibility
    problems.
    '''
    def bisect_libs_build_and_check(trouble_libs, dummy_libs):
        '''
        Compiles all source files under the ground truth compilation and
        statically links in the trouble_libs.

        @param trouble_libs: static libraries to compile in
        @param dummy_libs: static libraries to ignore and not include
            This variable is not used, but necessary for the interface.

        @return True if the compilation has a non-zero comparison between this
            mixed compilation and the full ground-truth compilation.
        '''
        repl_copy = dict(replacements)
        repl_copy['link_flags'] = list(repl_copy['link_flags'])
        repl_copy['link_flags'].extend(trouble_libs)
        makefile = create_bisect_makefile(bisect_path, repl_copy, sources,
                                          [], dict())
        makepath = os.path.join(bisect_path, makefile)

        print('  Create {0} - compiling and running'.format(makepath),
              end='', flush=True)
        logging.info('Created %s', makepath)
        logging.info('Checking:')
        for lib in trouble_libs:
            logging.info('  %s', lib)

        try:
            build_bisect(makepath, args.directory, verbose=args.verbose,
                         jobs=args.jobs)
        finally:
            if args.delete:
                build_bisect(makepath, args.directory, verbose=args.verbose,
                             jobs=args.jobs, target='bisect-smallclean')
        resultfile = util.extract_make_var('BISECT_RESULT', makepath,
                                           args.directory)[0]
        resultpath = os.path.join(args.directory, resultfile)
        result_is_bad = is_result_bad(resultpath)

        result_str = 'bad' if result_is_bad else 'good'
        sys.stdout.write(' - {0}\n'.format(result_str))
        logging.info('Result was %s', result_str)

        return result_is_bad

    print('Searching for bad intel static libraries:')
    logging.info('Searching for bad static libraries included by intel linker:')
    #bad_libs = bisect_search(bisect_libs_build_and_check, libs)
    #return bad_libs
    if bisect_libs_build_and_check(libs, []):
        return libs
    return []

def search_for_source_problems(args, bisect_path, replacements, sources):
    '''
    Performs the search over the space of source files for problems.
    '''
    def bisect_build_and_check(trouble_src, gt_src):
        '''
        Compiles the compilation with trouble_src compiled with the trouble
        compilation and with gt_src compiled with the ground truth compilation.

        @param trouble_src: source files to compile with trouble compilation
        @param gt_src: source files to compile with ground truth compilation

        @return True if the compilation has a non-zero comparison between this
            mixed compilation and the full ground truth compilation.
        '''
        makefile = create_bisect_makefile(bisect_path, replacements, gt_src,
                                          trouble_src, dict())
        makepath = os.path.join(bisect_path, makefile)

        print('  Created {0} - compiling and running'.format(makepath), end='',
              flush=True)
        logging.info('Created %s', makepath)
        logging.info('Checking:')
        for src in trouble_src:
            logging.info('  %s', src)

        try:
            build_bisect(makepath, args.directory, verbose=args.verbose,
                         jobs=args.jobs)
        finally:
            if args.delete:
                build_bisect(makepath, args.directory, verbose=args.verbose,
                             jobs=args.jobs, target='bisect-smallclean')
        resultfile = util.extract_make_var('BISECT_RESULT', makepath,
                                           args.directory)[0]
        resultpath = os.path.join(args.directory, resultfile)
        result_is_bad = is_result_bad(resultpath)

        result_str = 'bad' if result_is_bad else 'good'
        sys.stdout.write(' - {0}\n'.format(result_str))
        logging.info('Result was %s', result_str)

        return result_is_bad

    print('Searching for bad source files:')
    logging.info('Searching for bad source files under the trouble'
                 ' compilation')

    bas_source_msg = 'Found bad source file {}'
    bad_source_callback = lambda filename : \
                          util.printlog(bad_source_msg.format(filename))
    bad_sources = bisect_search(bisect_build_and_check, sources,
                                bad_source_callback)
    return bad_sources

def search_for_symbol_problems(args, bisect_path, replacements, sources,
                               bad_source):
    '''
    Performs the search over the space of symbols within bad source files for
    problems.

    @param args: parsed command-line arguments
    @param bisect_path: directory where bisect is being performed
    @param replacements: dictionary of values to use in generating the Makefile
    @param sources: all source files
    @param bad_source: the one bad source file to search for bad symbols

    @return a list of identified bad symbols (if any)
    '''
    def bisect_symbol_build_and_check(trouble_symbols, gt_symbols):
        '''
        Compiles the compilation with all files compiled under the ground truth
        compilation except for the given symbols for the given files.

        In order to be able to isolate these symbols, the files will need to be
        compiled with -fPIC, but that is handled by the generated Makefile.

        @param trouble_symbols: (list of SymbolTuple) symbols to use
            from the trouble compilation
        @param gt_symbols: (list of SymbolTuple) symbols to use from
            the ground truth compilation

        @return True if the compilation has a non-zero comparison between this
            mixed compilation and the full ground truth compilation.
        '''
        all_sources = list(sources)  # copy the list of all source files
        symbol_sources = [x.src for x in trouble_symbols + gt_symbols]
        trouble_src = []
        gt_src = list(set(all_sources).difference(symbol_sources))
        symbol_map = {x: [
            [y.symbol for y in gt_symbols if y.src == x],
            [z.symbol for z in trouble_symbols if z.src == x],
            ]
                      for x in symbol_sources}

        makefile = create_bisect_makefile(bisect_path, replacements, gt_src,
                                          trouble_src, symbol_map)
        makepath = os.path.join(bisect_path, makefile)

        print('  Created {0} - compiling and running'.format(makepath), end='',
              flush=True)
        logging.info('Created %s', makepath)
        logging.info('Checking:')
        for sym in trouble_symbols:
            logging.info(
                '%s',
                '  {sym.fname}:{sym.lineno} {sym.symbol} -- {sym.demangled}'
                .format(sym=sym))

        try:
            build_bisect(makepath, args.directory, verbose=args.verbose,
                         jobs=args.jobs)
        finally:
            if args.delete:
                build_bisect(makepath, args.directory, verbose=args.verbose,
                             jobs=args.jobs, target='bisect-smallclean')
        resultfile = util.extract_make_var('BISECT_RESULT', makepath,
                                           args.directory)[0]
        resultpath = os.path.join(args.directory, resultfile)
        result_is_bad = is_result_bad(resultpath)

        result_str = 'bad' if result_is_bad else 'good'
        sys.stdout.write(' - {0}\n'.format(result_str))
        logging.info('Result was %s', result_str)

        return result_is_bad

    print('Searching for bad symbols in:', bad_source)
    logging.info('Searching for bad symbols in: %s', bad_source)
    logging.info('Note: inlining disabled to isolate functions')
    logging.info('Note: only searching over globally exported functions')
    logging.debug('Symbols:')
    symbol_tuples = extract_symbols(bad_source,
                                    os.path.join(args.directory, 'obj'))
    for sym in symbol_tuples:
        message = '  {sym.fname}:{sym.lineno} {sym.symbol} -- {sym.demangled}' \
                  .format(sym=sym)
        logging.info('%s', message)

<<<<<<< HEAD
    bad_symbol_msg = ('Found bad symbol '
                      '{sym.fname}:{sym.lineno} {sym.symbol} -- {sym.demangled}')
    bad_symbol_callback = lambda sym : \
                          util.printlog(bad_symbol_msg.format(sym=sym))
    bad_symbols = bisect_search(bisect_symbol_build_and_check, symbol_tuples,
                                bad_symbol_callback)
=======
    # Check to see if -fPIC destroyed any chance of finding any bad symbols
    if not bisect_symbol_build_and_check(symbol_tuples, []):
        message_1 = '  Warning: -fPIC compilation destroyed the optimization'
        message_2 = '  Cannot find any trouble symbols'
        print(message_1)
        print(message_2)
        logging.warning('%s', message_1)
        logging.warning('%s', message_2)
        return []

    bad_symbols = bisect_search(bisect_symbol_build_and_check, symbol_tuples)
>>>>>>> 1ef87f7b
    return bad_symbols

def compile_trouble(directory, compiler, optl, switches, verbose=False,
                    jobs=mp.cpu_count(), delete=True):
    '''
    Compiles the trouble executable for the given arguments.  This is useful to
    compile the trouble executable as it will force the creation of all needed
    object files for bisect.  This can be used to precompile all object files
    needed for bisect.
    '''
    # TODO: much of this was copied from run_bisect().  Refactor code.
    trouble_hash = hash_compilation(compiler, optl, switches)

    # see if the Makefile needs to be regenerated
    # we use the Makefile to check for itself, sweet
    subp.check_call(['make', '-C', directory, 'Makefile'],
                    stdout=subp.DEVNULL, stderr=subp.DEVNULL)

    # trouble compilations all happen in the same directory
    trouble_path = os.path.join(directory, 'bisect-precompile')
    try:
        os.mkdir(trouble_path)
    except FileExistsError:
        pass # not a problem if it already exists

    replacements = {
        'bisect_dir': 'bisect-precompile',
        'datetime': datetime.date.today().strftime("%B %d, %Y"),
        'flit_version': conf.version,
        'precision': '',
        'test_case': '',
        'trouble_cc': compiler,
        'trouble_optl': optl,
        'trouble_switches': switches,
        'trouble_id': trouble_hash,
        'link_flags': [],
        'cpp_flags': [],
        'build_gt_local': 'false',
        }
    makefile = create_bisect_makefile(trouble_path, replacements, [])
    makepath = os.path.join(trouble_path, makefile)

    # Compile the trouble executable simply so that we have the object files
    build_bisect(makepath, directory, verbose=verbose,
                 jobs=jobs, target='trouble')

    # Remove this prebuild temporary directory now
    if delete:
        shutil.rmtree(trouble_path)

def run_bisect(arguments, prog=sys.argv[0]):
    '''
    The actual function for running the bisect command-line tool.

    Returns five things, (bisect_num, libs, sources, symbols, returncode).
    - bisect_num: (int) which bisect run this is.  Means the bisect results are
      stored in args.directory + '/bisect-' + str(bisect_num)
    - libs: (list of strings) problem libraries
    - sources: (list of strings) problem source files
    - symbols: (list of SymbolTuples) problem functions
    - returncode: (int) status, zero is success, nonzero is failure

    If the search fails in a certain part, then all subsequent items return
    None.  For example, if the search fails in the sources search, then the
    return value for sources and symbols are both None.  If the search fails in
    the symbols part, then only the symbols return value is None.
    '''
    args = parse_args(arguments, prog)

    trouble_hash = hash_compilation(args.compiler, args.optl, args.switches)

    # see if the Makefile needs to be regenerated
    # we use the Makefile to check for itself, sweet
    subp.check_call(['make', '-C', args.directory, 'Makefile'],
                    stdout=subp.DEVNULL, stderr=subp.DEVNULL)

    # create a unique directory for this bisect run
    bisect_dir = create_bisect_dir(args.directory)
    bisect_num = int(bisect_dir.replace('bisect-', '').lstrip('0'))
    bisect_path = os.path.join(args.directory, bisect_dir)

    # keep a bisect.log of what was done, but need to remove all handlers,
    # otherwise logging.basicConfig() does nothing.
    log = logging.getLogger()
    for handler in log.handlers[:]:
        log.removeHandler(handler)
    logging.basicConfig(
        filename=os.path.join(bisect_path, 'bisect.log'),
        filemode='w',
        format='%(asctime)s bisect: %(message)s',
        #level=logging.INFO)
        level=logging.DEBUG)

    logging.info('Starting the bisect procedure')
    logging.debug('  trouble compiler:           "%s"', args.compiler)
    logging.debug('  trouble optimization level: "%s"', args.optl)
    logging.debug('  trouble switches:           "%s"', args.switches)
    logging.debug('  trouble testcase:           "%s"', args.testcase)
    logging.debug('  trouble hash:               "%s"', trouble_hash)

    # get the list of source files from the Makefile
    sources = util.extract_make_var('SOURCE', 'Makefile',
                                    directory=args.directory)
    logging.debug('Sources')
    for source in sources:
        logging.debug('  %s', source)

    replacements = {
        'bisect_dir': bisect_dir,
        'datetime': datetime.date.today().strftime("%B %d, %Y"),
        'flit_version': conf.version,
        'precision': args.precision,
        'test_case': args.testcase,
        'trouble_cc': args.compiler,
        'trouble_optl': args.optl,
        'trouble_switches': args.switches,
        'trouble_id': trouble_hash,
        'link_flags': [],
        'cpp_flags': [],
        'build_gt_local': 'false',
        }

    update_gt_results(args.directory, verbose=args.verbose, jobs=args.jobs)

    # Find out if the linker is to blame (e.g. intel linker linking mkl libs)
    bad_libs = []
    if os.path.basename(args.compiler) in ('icc', 'icpc'):
        warning_message = 'Warning: The intel compiler may not work with bisect'
        logging.info('%s', warning_message)
        print(warning_message)

        if '/' in args.compiler:
            compiler = os.path.realpath(args.compiler)
        else:
            compiler = os.path.realpath(shutil.which(args.compiler))

        # TODO: find a more portable way of finding the static libraries
        # TODO- This can be done by calling the linker command with -v to see
        # TODO- what intel uses in its linker.  The include path is in that
        # TODO- output command.
        # Note: This is a hard-coded approach specifically for the intel linker
        #       and what I observed was the behavior.
        intel_dir = os.path.join(os.path.dirname(compiler), '..', '..')
        intel_dir = os.path.realpath(intel_dir)
        intel_lib_dir = os.path.join(intel_dir, 'compiler', 'lib', 'intel64')
        libs = [
            os.path.join(intel_lib_dir, 'libdecimal.a'),
            os.path.join(intel_lib_dir, 'libimf.a'),
            os.path.join(intel_lib_dir, 'libipgo.a'),
            os.path.join(intel_lib_dir, 'libirc_s.a'),
            os.path.join(intel_lib_dir, 'libirc.a'),
            os.path.join(intel_lib_dir, 'libirng.a'),
            os.path.join(intel_lib_dir, 'libsvml.a'),
            ]
        try:
            bad_libs = search_for_linker_problems(args, bisect_path,
                                                  replacements, sources, libs)
        except subp.CalledProcessError:
            print()
            print('  Executable failed to run.')
            print('Failed to search for bad libraries -- cannot continue.')
            return bisect_num, None, None, None, 1

        print('  bad static libraries:')
        logging.info('BAD STATIC LIBRARIES:')
        for lib in bad_libs:
            print('    ' + lib)
            logging.info('  %s', lib)
        if len(bad_libs) == 0:
            print('    None')
            logging.info('  None')

        # For now, if the linker was to blame, then say there may be nothing
        # else we can do.
        if len(bad_libs) > 0:
            message = 'May not be able to search further, because of intel ' \
                      'optimizations'
            print(message)
            logging.info('%s', message)

        # Compile all following executables with these static libraries
        # regardless of their effect
        replacements['link_flags'].extend(libs)

        # If the libraries were a problem, then reset what the baseline
        # ground-truth is, especially since we updated the LINK_FLAGS in the
        # generated Makefiles.
        if len(bad_libs) > 0:
            replacements['build_gt_local'] = 'true'

    try:
        bad_sources = search_for_source_problems(args, bisect_path,
                                                 replacements, sources)
    except subp.CalledProcessError:
        print()
        print('  Executable failed to run.')
        print('Failed to search for bad sources -- cannot continue.')
        logging.exception('Failed to search for bad sources.')
        return bisect_num, bad_libs, None, None, 1

    print('  bad sources:')
    logging.info('BAD SOURCES:')
    for src in bad_sources:
        print('    ' + src)
        logging.info('  %s', src)
    if len(bad_sources) == 0:
        print('    None')
        logging.info('  None')


    # Search for bad symbols one bad file at a time
    # This will allow us to maybe find some symbols where crashes before would
    # cause problems and no symbols would be identified
    bad_symbols = []
    for bad_source in bad_sources:
        try:
            file_bad_symbols = search_for_symbol_problems(
                args, bisect_path, replacements, sources, bad_source)
        except subp.CalledProcessError:
            print()
            print('  Executable failed to run.')
            print('Failed to search for bad symbols in {} -- cannot continue' \
                    .format(bad_source))
            logging.exception('Failed to search for bad symbols in %s',
                              bad_source)
        bad_symbols.extend(file_bad_symbols)
        if len(file_bad_symbols) > 0:
            print('  bad symbols in {}:'.format(bad_source))
            logging.info('  bad symbols in %s:', bad_source)
            for sym in file_bad_symbols:
                message = '    line {sym.lineno} -- {sym.demangled}' \
                          .format(sym=sym)
                print(message)
                logging.info('%s', message)

    print('All bad symbols:')
    logging.info('BAD SYMBOLS:')
    for sym in bad_symbols:
        message = '  {sym.fname}:{sym.lineno} {sym.symbol} -- {sym.demangled}' \
                  .format(sym=sym)
        print(message)
        logging.info('%s', message)
    if len(bad_symbols) == 0:
        print('    None')
        logging.info('  None')

    return bisect_num, bad_libs, bad_sources, bad_symbols, 0

def auto_bisect_worker(arg_queue, result_queue):
    '''
    Runs a worker that runs bisect and returns the obtained results into the
    result_queue.  Runs until the arg_queue is empty.

    @param arg_queue: (multiprocessing.Queue) queue contining lists of
        command-line arguments, each one associated with a single call to flit
        bisect.  This is where the work comes from.  These elements are tuples
        of
        - arguments: (list of str) base of command-line arguments minus
          positional
        - row: (dict of str -> val) The row to run from the sqlite database.
        - i: which job this is starting from i to rowcount
        - rowcount: total number of rows that exist
    @param result_queue: (multiprocessing.Queue or multiprocessing.SimpleQueue)
        queue for putting the results after running them.  This will contain a
        dictionary with the following keys:
        - compiler: (str) compiler used
        - optl: (str) optimization level
        - switches: (str) switches
        - libs: (list of str) bad libraries found
        - srcs: (list of str) bad source files found
        - syms: (list of SymbolTuple) bad symbols found
        - ret: (int) return code of running

    @return None
    '''
    import queue
    precision_map = {
        'f': 'float',
        'd': 'double',
        'e': 'long double',
        }
    try:
        while True:
            arguments, row, i, rowcount = arg_queue.get(False)

            compilation = ' '.join(
                [row['compiler'], row['optl'], row['switches']])
            testcase = row['name']
            precision = precision_map[row['precision']]
            row_args = list(arguments)
            row_args.extend([
                '--precision', precision,
                compilation,
                testcase,
                ])
            print()
            print('Run', i, 'of', rowcount)
            print('flit bisect',
                  '--precision', precision,
                  '"' + compilation + '"',
                  testcase)

            num, libs, srcs, syms, ret = run_bisect(row_args)
            result_queue.put((row, num, libs, srcs, syms, ret))

    except queue.Empty:
        # exit the function
        pass

def parallel_auto_bisect(arguments, prog=sys.argv[0]):
    '''
    Runs bisect in parallel under the auto mode.  This is only applicable if
    the --auto-sqlite-run option has been specified in the arguments.

    @return The sum of the return codes of each bisect call

    The results will be put into a file called auto-bisect.csv with the
    following columns:
    - testid:    The id of the row from the tests table in the sqlite db
    - compiler:  Compiler name from the db
    - optl:      Optimization level used, options are '-O0', '-O1', '-O2', and
                 '-O3'
    - switches:  Optimization flags used
    - precision: Precision checked, options are 'f', 'd', and 'e' for float,
                 double and extended respectively.
    - testcase:  FLiT test name run
    - type:      Type of result.  Choices are, 'completed', 'lib', 'src', and
                 'sim'.
        - completed:
                 comma-separated list of completed phases.  All phases are
                 'lib', 'src', and 'sym'.  This row is to help identify where
                 things errored out and failed to continue without parsing the
                 log files.
        - lib:   This row has a library reproducibility finding
        - src:   This row has a source file reproducibility finding
        - sym:   This row has a symbol reproducibility finding
    - name:      The value associated with the type from the type column.  For
                 completed, this has a comma-separated list of completed
                 phases.  For lib, the path to the blamed library.  For src,
                 the path to the blamed source file.  For sym, has the full
                 SymbolTuple() output string format, complete with source file,
                 line number, symbol name (before and after demangling), and
                 the filename where the symbol is located.

    Note: only for Intel compilations as the trouble compiler will the lib
    check actually be performed.  If the lib check is skipped, it will still
    show up in the list of completed steps, since it is considered to be a null
    step.
    '''
    # prepend a compilation and test case so that if the user provided
    # some, then an error will occur.
    args = parse_args(
        ['--precision', 'double', 'compilation', 'testcase'] + arguments,
        prog)
    sqlitefile = args.auto_sqlite_run

    try:
        connection = util.sqlite_open(sqlitefile)
    except sqlite3.DatabaseError:
        print('Error:', sqlitefile, 'is not an sqlite3 file')
        return 1

    query = connection.execute(
        'select * from tests where comparison != 0.0')
    rows = query.fetchall()
    precision_map = {
        'f': 'float',
        'd': 'double',
        'e': 'long double',
        }

    compilation_set = {(row['compiler'], row['optl'], row['switches'])
                       for row in rows}

    # see if the Makefile needs to be regenerated
    # we use the Makefile to check for itself, sweet
    subp.check_call(['make', '-C', args.directory, 'Makefile'],
                    stdout=subp.DEVNULL, stderr=subp.DEVNULL)

    print('Before parallel bisect run, compile all object files')
    for i, compilation in enumerate(sorted(compilation_set)):
        compiler, optl, switches = compilation
        print('  ({0} of {1})'.format(i + 1, len(compilation_set)),
              ' '.join((compiler, optl, switches)) + ':',
              end='',
              flush=True)
        compile_trouble(args.directory, compiler, optl, switches,
                        verbose=args.verbose, jobs=args.jobs,
                        delete=args.delete)
        print('  done', flush=True)

    # Update ground-truth results before launching workers
    update_gt_results(args.directory, verbose=args.verbose, jobs=args.jobs)

    # Generate the worker queue
    arg_queue = mp.Queue()
    result_queue = mp.SimpleQueue()
    i = 0
    rowcount = len(rows)
    for row in rows:
        i += 1
        arg_queue.put((arguments, dict(row), i, rowcount))

    # Create the workers
    workers = []
    for _ in range(args.parallel):
        process = mp.Process(target=auto_bisect_worker,
                             args=(arg_queue, result_queue))
        process.start()
        workers.append(process)

    return_tot = 0
    with open('auto-bisect.csv', 'w') as resultsfile:
        writer = csv.writer(resultsfile)
        writer.writerow([
            'testid',
            'bisectnum',
            'compiler',
            'optl',
            'switches',
            'precision',
            'testcase',
            'type',
            'name',
            'return',
            ])
        resultsfile.flush()

        # Process the results
        for _ in range(rowcount):
            row, num, libs, srcs, syms, ret = result_queue.get()
            return_tot += ret

            entries = []
            completed = []
            if libs is not None:
                entries.extend([('lib', x) for x in libs])
                completed.append('lib')
            if srcs is not None:
                entries.extend([('src', x) for x in srcs])
                completed.append('src')
            if syms is not None:
                entries.extend([('sym', x) for x in syms])
                completed.append('sym')
            # prepend the completed items so it is first.
            entries = [('completed', ','.join(completed))] + entries

            for entry in entries:
                writer.writerow([
                    row['id'],
                    num,
                    row['compiler'],
                    row['optl'],
                    row['switches'],
                    precision_map[row['precision']],
                    row['name'],
                    entry[0],
                    entry[1],
                    ret,
                    ])
            resultsfile.flush()

    # Join the workers
    for process in workers:
        process.join()

    # Remove the files that were precompiled
    if args.delete:
        for makepath in glob.iglob('bisect-*/bisect-make-01.mk'):
            build_bisect(makepath, args.directory, verbose=args.verbose,
                         jobs=args.jobs, target='bisect-clean')

    return return_tot

def main(arguments, prog=sys.argv[0]):
    '''
    A wrapper around the bisect program.  This checks for the --auto-sqlite-run
    stuff and runs the run_bisect multiple times if so.
    '''

    if '-a' in arguments or '--auto-sqlite-run' in arguments:
        return parallel_auto_bisect(arguments, prog)

    _, _, _, _, ret = run_bisect(arguments, prog)
    return ret


if __name__ == '__main__':
    sys.exit(main(sys.argv[1:]))<|MERGE_RESOLUTION|>--- conflicted
+++ resolved
@@ -874,14 +874,6 @@
                   .format(sym=sym)
         logging.info('%s', message)
 
-<<<<<<< HEAD
-    bad_symbol_msg = ('Found bad symbol '
-                      '{sym.fname}:{sym.lineno} {sym.symbol} -- {sym.demangled}')
-    bad_symbol_callback = lambda sym : \
-                          util.printlog(bad_symbol_msg.format(sym=sym))
-    bad_symbols = bisect_search(bisect_symbol_build_and_check, symbol_tuples,
-                                bad_symbol_callback)
-=======
     # Check to see if -fPIC destroyed any chance of finding any bad symbols
     if not bisect_symbol_build_and_check(symbol_tuples, []):
         message_1 = '  Warning: -fPIC compilation destroyed the optimization'
@@ -892,8 +884,12 @@
         logging.warning('%s', message_2)
         return []
 
-    bad_symbols = bisect_search(bisect_symbol_build_and_check, symbol_tuples)
->>>>>>> 1ef87f7b
+    bad_symbol_msg = ('Found bad symbol '
+                      '{sym.fname}:{sym.lineno} {sym.symbol} -- {sym.demangled}')
+    bad_symbol_callback = lambda sym : \
+                          util.printlog(bad_symbol_msg.format(sym=sym))
+    bad_symbols = bisect_search(bisect_symbol_build_and_check, symbol_tuples,
+                                bad_symbol_callback)
     return bad_symbols
 
 def compile_trouble(directory, compiler, optl, switches, verbose=False,
