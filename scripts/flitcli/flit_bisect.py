# -- LICENSE BEGIN --
#
# Copyright (c) 2015-2018, Lawrence Livermore National Security, LLC.
#
# Produced at the Lawrence Livermore National Laboratory
#
# Written by
#   Michael Bentley (mikebentley15@gmail.com),
#   Geof Sawaya (fredricflinstone@gmail.com),
#   and Ian Briggs (ian.briggs@utah.edu)
# under the direction of
#   Ganesh Gopalakrishnan
#   and Dong H. Ahn.
#
# LLNL-CODE-743137
#
# All rights reserved.
#
# This file is part of FLiT. For details, see
#   https://pruners.github.io/flit
# Please also read
#   https://github.com/PRUNERS/FLiT/blob/master/LICENSE
#
# Redistribution and use in source and binary forms, with or
# without modification, are permitted provided that the following
# conditions are met:
#
# - Redistributions of source code must retain the above copyright
#   notice, this list of conditions and the disclaimer below.
#
# - Redistributions in binary form must reproduce the above
#   copyright notice, this list of conditions and the disclaimer
#   (as noted below) in the documentation and/or other materials
#   provided with the distribution.
#
# - Neither the name of the LLNS/LLNL nor the names of its
#   contributors may be used to endorse or promote products derived
#   from this software without specific prior written permission.
#
# THIS SOFTWARE IS PROVIDED BY THE COPYRIGHT HOLDERS AND
# CONTRIBUTORS "AS IS" AND ANY EXPRESS OR IMPLIED WARRANTIES,
# INCLUDING, BUT NOT LIMITED TO, THE IMPLIED WARRANTIES OF
# MERCHANTABILITY AND FITNESS FOR A PARTICULAR PURPOSE ARE
# DISCLAIMED. IN NO EVENT SHALL LAWRENCE LIVERMORE NATIONAL
# SECURITY, LLC, THE U.S. DEPARTMENT OF ENERGY OR CONTRIBUTORS BE
# LIABLE FOR ANY DIRECT, INDIRECT, INCIDENTAL, SPECIAL,
# EXEMPLARY, OR CONSEQUENTIAL DAMAGES (INCLUDING, BUT NOT LIMITED
# TO, PROCUREMENT OF SUBSTITUTE GOODS OR SERVICES; LOSS OF USE,
# DATA, OR PROFITS; OR BUSINESS INTERRUPTION) HOWEVER CAUSED AND
# ON ANY THEORY OF LIABILITY, WHETHER IN CONTRACT, STRICT
# LIABILITY, OR TORT (INCLUDING NEGLIGENCE OR OTHERWISE) ARISING
# IN ANY WAY OUT OF THE USE OF THIS SOFTWARE, EVEN IF ADVISED OF
# THE POSSIBILITY OF SUCH DAMAGE.
#
# Additional BSD Notice
#
# 1. This notice is required to be provided under our contract
#    with the U.S. Department of Energy (DOE). This work was
#    produced at Lawrence Livermore National Laboratory under
#    Contract No. DE-AC52-07NA27344 with the DOE.
#
# 2. Neither the United States Government nor Lawrence Livermore
#    National Security, LLC nor any of their employees, makes any
#    warranty, express or implied, or assumes any liability or
#    responsibility for the accuracy, completeness, or usefulness of
#    any information, apparatus, product, or process disclosed, or
#    represents that its use would not infringe privately-owned
#    rights.
#
# 3. Also, reference herein to any specific commercial products,
#    process, or services by trade name, trademark, manufacturer or
#    otherwise does not necessarily constitute or imply its
#    endorsement, recommendation, or favoring by the United States
#    Government or Lawrence Livermore National Security, LLC. The
#    views and opinions of authors expressed herein do not
#    necessarily state or reflect those of the United States
#    Government or Lawrence Livermore National Security, LLC, and
#    shall not be used for advertising or product endorsement
#    purposes.
#
# -- LICENSE END --

'''
Implements the bisect subcommand, identifying the problematic subset of source
files that cause the variability.
'''

from collections import namedtuple
import argparse
import csv
import datetime
import heapq
import glob
import hashlib
import logging
import multiprocessing as mp
import os
import re
import shutil
import sqlite3
import subprocess as subp
import sys

import flitconfig as conf
import flitutil as util

brief_description = 'Bisect compilation to identify problematic source code'

def hash_compilation(compiler, optl, switches):
    'Takes a compilation and returns a 10 digit hash string.'
    return hashlib.sha1((compiler + optl + switches).encode()).hexdigest()[:10]

def create_bisect_dir(parent):
    '''
    Create a unique bisect directory named bisect-## where ## is the lowest
    integer that doesn't collide with an already existing file or directory.

    @param parent: the parent directory of where to create the bisect dir
    @return the bisect directory name without parent prepended to it

    >>> import tempfile
    >>> import shutil
    >>> import os

    >>> tmpdir = tempfile.mkdtemp()
    >>> create_bisect_dir(tmpdir)
    'bisect-01'
    >>> os.listdir(tmpdir)
    ['bisect-01']

    >>> create_bisect_dir(tmpdir)
    'bisect-02'
    >>> sorted(os.listdir(tmpdir))
    ['bisect-01', 'bisect-02']

    >>> create_bisect_dir(tmpdir)
    'bisect-03'
    >>> sorted(os.listdir(tmpdir))
    ['bisect-01', 'bisect-02', 'bisect-03']

    >>> create_bisect_dir(os.path.join(tmpdir, 'bisect-01'))
    'bisect-01'
    >>> sorted(os.listdir(tmpdir))
    ['bisect-01', 'bisect-02', 'bisect-03']
    >>> os.listdir(os.path.join(tmpdir, 'bisect-01'))
    ['bisect-01']

    >>> shutil.rmtree(tmpdir)
    '''
    num = 0
    while True:
        num += 1
        bisect_dir = 'bisect-{0:02d}'.format(num)
        try:
            os.mkdir(os.path.join(parent, bisect_dir))
        except FileExistsError:
            pass # repeat the while loop and try again
        else:
            return bisect_dir

def create_bisect_makefile(directory, replacements, gt_src,
                           trouble_src=tuple(),
                           split_symbol_map=None):
    '''
    Returns the name of the created Makefile within the given directory, having
    been populated with the replacements, gt_src, and trouble_src.  It is then
    ready to be executed by 'make bisect' from the top-level directory of the
    user's flit tests.

    @param directory: (str) path where to put the created Makefile
    @param replacements: (dict) key -> value.  The key is found in the
        Makefile_bisect_binary.in and replaced with the corresponding value.
    @param gt_src: (list) which source files would be compiled with the
        ground-truth compilation within the resulting binary.
    @param trouble_src: (list) which source files would be compiled with the
        trouble compilation within the resulting binary.
    @param split_symbol_map:
        (dict fname -> list [list good symbols, list bad symbols])
        Files to compile as a split between good and bad, specifying good and
        bad symbols for each file.

    Within replacements, there are some optional fields:
    - cpp_flags: (list) (optional) List of c++ compiler flags to give to
          each compiler when compiling object files from source files.
    - link_flags: (list) (optional) List of linker flags to give to the
          ground-truth compiler when performing linking.

    @return the bisect makefile name without directory prepended to it
    '''
    if split_symbol_map is None:
        split_symbol_map = {} # default to an empty dictionary
    repl_copy = dict(replacements)
    repl_copy['TROUBLE_SRC'] = '\n'.join(['TROUBLE_SRC      += {0}'.format(x)
                                          for x in trouble_src])
    repl_copy['BISECT_GT_SRC'] = '\n'.join(['BISECT_GT_SRC    += {0}'.format(x)
                                            for x in gt_src])
    repl_copy['SPLIT_SRC'] = '\n'.join(['SPLIT_SRC        += {0}'.format(x)
                                        for x in split_symbol_map])
    if 'cpp_flags' in repl_copy:
        repl_copy['EXTRA_CC_FLAGS'] = '\n'.join([
            'CC_REQUIRED      += {0}'.format(x)
            for x in repl_copy['cpp_flags']])
        del repl_copy['cpp_flags']
    if 'link_flags' in repl_copy:
        repl_copy['EXTRA_LD_FLAGS'] = '\n'.join([
            'LD_REQUIRED      += {0}'.format(x)
            for x in repl_copy['link_flags']])
        del repl_copy['link_flags']


    # Find the next unique file name available in directory
    num = 0
    while True:
        num += 1
        makefile = 'bisect-make-{0:02d}.mk'.format(num)
        makepath = os.path.join(directory, makefile)
        try:
            with open(makepath, 'x'):
                pass  # we just want to create the empty file
        except FileExistsError:
            pass
        else:
            break

    repl_copy['makefile'] = makepath
    repl_copy['number'] = '{0:02d}'.format(num)
    logging.info('Creating makefile: %s', makepath)
    util.process_in_file(
        os.path.join(conf.data_dir, 'Makefile_bisect_binary.in'),
        makepath,
        repl_copy,
        overwrite=True)

    # Create the obj directory
    if len(split_symbol_map) > 0:
        try:
            os.mkdir(os.path.join(directory, 'obj'))
        except FileExistsError:
            pass # ignore if the directory already exists

    # Create the txt files containing symbol lists within the obj directory
    for split_srcfile, split_symbols in split_symbol_map.items():
        split_basename = os.path.splitext(os.path.basename(split_srcfile))[0]
        split_base = os.path.join(directory, 'obj', split_basename)
        trouble_symbols_fname = split_base + '_trouble_symbols_' \
                + repl_copy['number'] + '.txt'
        gt_symbols_fname = split_base + '_gt_symbols_' \
                + repl_copy['number'] + '.txt'
        gt_symbols, trouble_symbols = split_symbols

        with open(gt_symbols_fname, 'w') as gt_fout:
            gt_fout.writelines('\n'.join(str(x) for x in gt_symbols))
        with open(trouble_symbols_fname, 'w') as trouble_fout:
            trouble_fout.writelines('\n'.join(str(x) for x in trouble_symbols))

    return makefile

def build_bisect(makefilename, directory,
                 target='bisect',
                 verbose=False,
                 jobs=None):
    '''
    Creates the bisect executable by executing a parallel make.

    You may alternatively specify a different target than bisect, for example
    'bisect-clean' to specify to clean the unnecessary files for the build,
    'bisect-smallclean' to clean unnecessary things without needing to
    recompile for the next bisect step, or
    'distclean' to clean everything, including the generated makefile.

    @param makefilename: the filepath to the makefile
    @param directory: where to execute make
    @param target: Makefile target to run
    @param verbose: False means block output from GNU make and running
    @param jobs: number of parallel jobs.  Defaults to #cpus

    @return None
    '''
    logging.info('Building the bisect executable')
    if jobs is None:
        jobs = mp.cpu_count()
    kwargs = dict()
    if not verbose:
        kwargs['stdout'] = subp.DEVNULL
        kwargs['stderr'] = subp.DEVNULL
    subp.check_call(
        ['make', '-C', directory, '-f', makefilename, '-j', str(jobs), target],
        **kwargs)

def update_gt_results(directory, verbose=False,
                      jobs=mp.cpu_count()):
    '''
    Update the ground-truth.csv results file for FLiT tests within the given
    directory.

    @param directory: where to execute make
    @param verbose: False means block output from GNU make and running
    '''
    kwargs = dict()
    if not verbose:
        kwargs['stdout'] = subp.DEVNULL
        kwargs['stderr'] = subp.DEVNULL
    gt_resultfile = util.extract_make_var(
        'GT_OUT', os.path.join(directory, 'Makefile'))[0]
    logging.info('Updating ground-truth results - %s', gt_resultfile)
    print('Updating ground-truth results -', gt_resultfile, end='', flush=True)
    subp.check_call(
        ['make', '-j', str(jobs), '-C', directory, gt_resultfile], **kwargs)
    print(' - done')
    logging.info('Finished Updating ground-truth results')

def get_comparison_result(resultfile):
    '''
    Returns the floating-point comparison value stored in the flit comparison
    csv file (resultfile).

    The result is pulled simply from the comparison column (first row).

    >>> from tempfile import NamedTemporaryFile as TFile
    >>> with TFile(mode='w', delete=False) as fout:
    ...     _ = fout.write('name,host,compiler,...,comparison,...\\n'
    ...                    'test,name,clang++,...,15.342,...\\n')
    ...     fname = fout.name
    >>> get_comparison_result(fname)
    15.342

    Make sure NULL values are handled appropriately
    >>> with open(fname, 'w') as fout:
    ...     _ = fout.write('comparison\\n'
    ...                    'NULL\\n')
    >>> print(get_comparison_result(fname))
    None

    Try out a value that is not a number and not NULL
    >>> with open(fname, 'w') as fout:
    ...     _ = fout.write('comparison\\n'
    ...                    'coconut\\n')
    >>> get_comparison_result(fname)
    Traceback (most recent call last):
        ...
    ValueError: could not convert string to float: 'coconut'

    Delete the file now that we're done with it
    >>> import os
    >>> os.remove(fname)
    '''
    with open(resultfile, 'r') as fin:
        parser = csv.DictReader(fin)
        # should only have one row
        for row in parser:
            val = row['comparison']
            return float(val) if val != 'NULL' else None

def is_result_bad(resultfile):
    '''
    Returns True if the results from the resultfile is considered 'bad',
    meaning it is a different answer from the ground-truth.

    @param resultfile: path to the results csv file after comparison
    @return True if the result is different from ground-truth

    Try out a positive value
    >>> from tempfile import NamedTemporaryFile as TFile
    >>> with TFile(mode='w', delete=False) as fout:
    ...     _ = fout.write('name,host,compiler,...,comparison,...\\n'
    ...                    'test,name,clang++,...,15.342,...\\n')
    ...     fname = fout.name
    >>> is_result_bad(fname)
    True

    Try out a value that is less than zero
    >>> with open(fname, 'w') as fout:
    ...     _ = fout.write('comparison\\n'
    ...                    '-1e-34\\n')
    >>> is_result_bad(fname)
    True

    Try out a value that is identically zero
    >>> with open(fname, 'w') as fout:
    ...     _ = fout.write('comparison\\n'
    ...                    '0.0\\n')
    >>> is_result_bad(fname)
    False

    Make sure NULL values are handled appropriately
    >>> with open(fname, 'w') as fout:
    ...     _ = fout.write('comparison\\n'
    ...                    'NULL\\n')
    >>> is_result_bad(fname)
    Traceback (most recent call last):
        ...
    TypeError: float() argument must be a string or a number, not 'NoneType'

    Try out a value that is not a number and not NULL
    >>> with open(fname, 'w') as fout:
    ...     _ = fout.write('comparison\\n'
    ...                    'coconut\\n')
    >>> is_result_bad(fname)
    Traceback (most recent call last):
        ...
    ValueError: could not convert string to float: 'coconut'

    Delete the file now that we're done with it
    >>> import os
    >>> os.remove(fname)
    '''
    return float(get_comparison_result(resultfile)) != 0.0

SymbolTuple = namedtuple('SymbolTuple', 'src, symbol, demangled, fname, lineno')
SymbolTuple.__doc__ = '''
Tuple containing information about the symbols in a file.  Has the following
attributes:
    src:        source file that was compiled
    symbol:     mangled symbol in the compiled version
    demangled:  demangled version of symbol
    fname:      filename where the symbol is actually defined.  This usually
                will be equal to src, but may not be in some situations.
    lineno:     line number of definition within fname.
'''

def extract_symbols(file_or_filelist, objdir):
    '''
    Extracts symbols for the given file(s) given.  The corresponding object is
    assumed to be in the objdir with the filename replaced with the GNU Make
    pattern %.cpp=%_gt.o.

    @param file_or_filelist: (str or list(str)) source file(s) for which to get
        symbols.
    @param objdir: (str) directory where object files are compiled for the
        given files.

    @return a list of SymbolTuple objects
    '''
    symbol_tuples = []

    # if it is not a string, then assume it is a list of strings
    if not isinstance(file_or_filelist, str):
        for fname in file_or_filelist:
            symbol_tuples.extend(extract_symbols(fname, objdir))
        return symbol_tuples

    # now we know it is a string, so assume it is a filename
    fname = file_or_filelist
    fbase = os.path.splitext(os.path.basename(fname))[0]
    fobj = os.path.join(objdir, fbase + '_gt.o')

    # use nm and objdump to get the binary information we need
    symbol_strings = subp.check_output([
        'nm',
        '--extern-only',
        '--defined-only',
        fobj,
        ]).decode('utf-8').splitlines()
    demangled_symbol_strings = subp.check_output([
        'nm',
        '--extern-only',
        '--defined-only',
        '--demangle',
        fobj,
        ]).decode('utf-8').splitlines()
    objdump_strings = subp.check_output([
        'objdump', '--disassemble-all', '--line-numbers', fobj,
        ]).decode('utf-8').splitlines()

    # create the symbol -> (fname, lineno) map
    symbol_line_mapping = dict()
    symbol = None
    for line in objdump_strings:
        if len(line.strip()) == 0:      # skip empty lines
            continue
        if line[0].isdigit():           # we are at a symbol
            symbol = line.split()[1][1:-2]
            continue
        if symbol is None:              # if we don't have an active symbol
            continue                    # then skip
        srcmatch = re.search(':[0-9]+$', line)
        if srcmatch is not None:
            deffile = line[:srcmatch.start()]
            defline = int(line[srcmatch.start()+1:])
            symbol_line_mapping[symbol] = (deffile, defline)
            symbol = None               # deactivate the symbol to not overwrite


    # generate the symbol tuples
    for symbol_string, demangled_string in zip(symbol_strings,
                                               demangled_symbol_strings):
        symbol = symbol_string.split(maxsplit=2)[2]
        demangled = demangled_string.split(maxsplit=2)[2]
        try:
            deffile, defline = symbol_line_mapping[symbol]
        except KeyError:
            deffile, defline = None, None
        symbol_tuples.append(
            SymbolTuple(fname, symbol, demangled, deffile, defline))

    return symbol_tuples

<<<<<<< HEAD
def bisect_biggest(score_func, elements, k=1):
    '''
    Performs the bisect search, attempting to find the biggest offenders.  This
    is different from bisect_search() in that the function that is passed gives
    a numerical score of badness of the selection of elements, whereas
    bisect_search() takes in a function that merely returns True or False.

    We want to not call score_func() very much.  We assume the score_func() is
    an expensive operation.

    Note: The same assumption as bisect_search() is in place.  That is that all
    bad elements are independent.  This means if an element contributes to a
    bad score, then it would contribute to a bad score by itself as well.  This
    is not always true, and this function does not verify this assumption.
    Instead, it will only return the largest singleton offenders.

    @param score_func: a function that takes one argument (to_test) and returns
        a number greater than zero if the function is bad.  This value returned
        is used to compare the elements so that the largest k offenders are
        found and returned.  If all offenders return the same numerical value,
        then this will be less efficient than bisect_search.
        Note: if the set of elements is good, then either return 0 or a
        negative value.
    @param elements: the elements to search over.  Subsets of this list will be
        given to score_func().
    @param k: number of biggest elements to return.  The default is to return
        the one biggest offender.  If there are less than k elements that
        return positive scores, then only the found offenders will be returned.

    @return list of the biggest offenders with their scores
        [(elem, score), ...]

    >>> def score_func(x):
    ...     print('scoring:', x)
    ...     return -2*min(x)

    >>> bisect_biggest(score_func, [1, 3, 4, 5, -1, 10, 0, -15, 3], 3)
    scoring: [1, 3, 4, 5, -1, 10, 0, -15, 3]
    scoring: [1, 3, 4, 5]
    scoring: [-1, 10, 0, -15, 3]
    scoring: [-1, 10]
    scoring: [0, -15, 3]
    scoring: [0]
    scoring: [-15, 3]
    scoring: [-15]
    scoring: [3]
    scoring: [-1]
    scoring: [10]
    [(-15, 30), (-1, 2)]

    >>> bisect_biggest(score_func, [-1, -2, -3, -4, -5], 3)
    scoring: [-1, -2, -3, -4, -5]
    scoring: [-1, -2]
    scoring: [-3, -4, -5]
    scoring: [-3]
    scoring: [-4, -5]
    scoring: [-4]
    scoring: [-5]
    [(-5, 10), (-4, 8), (-3, 6)]

    >>> bisect_biggest(score_func, [])
    []
    '''
    if not elements:
        return []
    found_list = []
    frontier = []
    push = lambda x: heapq.heappush(frontier, (-score_func(x), x))
    pop = lambda: heapq.heappop(frontier)
    push(elements)
    while frontier and frontier[0][0] < 0 and len(found_list) < k:
        score, elems = pop()
        if len(elems) == 1:
            found_list.append((elems[0], -score))
        else:
            push(elems[:len(elems) // 2])
            push(elems[len(elems) // 2:])
    return found_list

def bisect_search(is_bad, elements):
=======
def bisect_search(is_bad, elements, found_callback=None):
>>>>>>> 7e7f7df0
    '''
    Performs the bisect search, attempting to minimize the bad list.  We could
    go through the list one at a time, but that would cause us to call is_bad()
    more than necessary.  Here we assume that calling is_bad() is expensive, so
    we want to minimize calls to is_bad().  This function has
      O(k*log(n))*O(is_bad)
    where n is the size of the questionable_list and k is
    the number of bad elements in questionable_list.

    Note: A key assumption to this algorithm is that all bad elements are
    independent.  That may not always be true, so there are redundant checks
    within the algorithm to verify that this assumption is not vialoated.  If
    the assumption is found to be violated, then an AssertionError is raised.

    @param is_bad: a function that takes one argument, the list of elements to
        test if they are bad.  The function then returns True if the given list
        has a bad element
    @param elements: contains bad elements, but potentially good elements too

    @return minimal bad list of all elements that cause is_bad() to return True

    Here's an example of finding all negative numbers in a list.  Not very
    useful for this particular task, but it is demonstrative of how to use it.
    >>> call_count = 0
    >>> def is_bad(x):
    ...     global call_count
    ...     call_count += 1
    ...     return min(x) < 0 if x else False
    >>> x = bisect_search(is_bad, [1, 3, 4, 5, -1, 10, 0, -15, 3])
    >>> sorted(x)
    [-15, -1]

    as a rough performance metric, we want to be sure our call count remains
    low for the is_bad() function.
    >>> call_count
    9

    Test out the found_callback() functionality.
    >>> s = set()
    >>> y = bisect_search(is_bad, [-1, -2, -3, -4], found_callback=s.add)
    >>> sorted(y)
    [-4, -3, -2, -1]
    >>> sorted(s)
    [-4, -3, -2, -1]

    See what happens when it has a pair that only show up together and not
    alone.  Only if -6 and 5 are in the list, then is_bad returns true.
    The assumption of this algorithm is that bad elements are independent,
    so this should throw an exception.
    >>> def is_bad(x):
    ...     return max(x) - min(x) > 10
    >>> bisect_search(is_bad, [-6, 2, 3, -3, -1, 0, 0, -5, 5])
    Traceback (most recent call last):
        ...
    AssertionError: Assumption that bad elements are independent was wrong

    Check that the found_callback is not called on false positives.  Here I
    expect no output since no single element can be found.
    >>> try:
    ...     bisect_search(is_bad, [-6, 2, 3, -3, -1, 0, 0, -5, 5],
    ...                   found_callback=print)
    ... except AssertionError:
    ...     pass
    '''
    # copy the incoming list so that we don't modify it
    quest_list = list(elements)

    bad_list = []
    while len(quest_list) > 0 and is_bad(quest_list):

        # find one bad element
        quest_copy = quest_list
        last_result = False
        while len(quest_copy) > 1:
            # split the questionable list into two lists
            half_1 = quest_copy[:len(quest_copy) // 2]
            half_2 = quest_copy[len(quest_copy) // 2:]
            last_result = is_bad(half_1)
            if last_result:
                quest_copy = half_1
            else:
                # optimization: mark half_1 as known, so that we don't need to
                # search it again
                quest_list = quest_list[len(half_1):]
                # update the local search
                quest_copy = half_2

        bad_element = quest_list.pop(0)

        # double check that we found a bad element before declaring it bad
        if last_result or is_bad([bad_element]):
            bad_list.append(bad_element)
            # inform caller that a bad element was found
            if found_callback != None:
                found_callback(bad_element)

    # Perform a sanity check.  If we have found all of the bad items, then
    # compiling with all but these bad items will cause a good build.
    # This will fail if our hypothesis class is wrong
    good_list = list(set(elements).difference(bad_list))
    assert not is_bad(good_list), \
        'Assumption that bad elements are independent was wrong'

    return bad_list

def parse_args(arguments, prog=sys.argv[0]):
    '''
    Builds a parser, parses the arguments, and returns the parsed arguments.

    @param arguments: (list of str) arguments given to the program
    @param prog: (str) name of the program
    '''
    parser = argparse.ArgumentParser(
        prog=prog,
        description='''
            Compiles the source code under both the ground-truth
            compilation and a given problematic compilation.  This tool
            then finds the minimal set of source files needed to be
            compiled under the problematic compilation flags so that the
            same answer is given.  This allows you to narrow down where the
            reproducibility problem lies.

            The log of the procedure will be kept in bisect.log.  Note that
            this file is overwritten if you call flit bisect again.
            ''',
        )

    # These positional arguments only make sense if not doing an auto run
    parser.add_argument('compilation',
                        help='''
                            The problematic compilation to use.  This should
                            specify the compiler, optimization level, and
                            switches (which can be empty).  An example value
                            for this option would be "gcc -O2
                            -funsafe-math-optimizations" or
                            "/opt/intel/bin/icpc -O1".  The value will be split
                            into three groups using space separators, the first
                            is the compiler, the second is the optimization
                            level, and the third (if present) is the switches.
                            You will likely want to have this argument in
                            quotes since it will contain spaces.
                            ''')
    parser.add_argument('testcase',
                        help='''
                            The testcase to use.  You will need to specify one
                            of the tests.  You can find the list of test cases
                            by calling 'make dev' and then calling the created
                            executable './devrun --list-tests'.
                            ''')
                        # TODO: get the default test case to work
                        #help='''
                        #    The testcase to use.  If there is only one test
                        #    case, then the default behavior is to use that
                        #    test case.  If there are more than one test case,
                        #    then you will need to specify one of them.  You
                        #    can find the list of test cases by calling 'make
                        #    dev' and then calling the created executable
                        #    './devrun --list-tests'.
                        #    ''')

    parser.add_argument('-C', '--directory', default='.',
                        help='The flit test directory to run the bisect tool')
    parser.add_argument('-p', '--precision', action='store', required=True,
                        choices=['float', 'double', 'long double'],
                        help='''
                            Which precision to use for the test.  This is a
                            required argument, since it becomes difficult to
                            know when a difference happens with multiple
                            precision runs.  The choices are 'float', 'double',
                            and 'long double'.
                            ''')
    parser.add_argument('-a', '--auto-sqlite-run', action='store',
                        required=False,
                        help='''
                            Automatically run bisect on all of the non-zero
                            comparison values in the given sqlite3 file.  If
                            you specify this option, then do not specify the
                            precision or the compilation or the testcase.
                            Those will be automatically procured from the
                            sqlite3 file.  The results will be stored in a csv
                            file called auto-bisect.csv.
                            ''')
    parser.add_argument('--parallel', type=int, default=1,
                        help='''
                            How many parallel bisect searches to perform.  This
                            only makes sense with --auto-sqlite-run, since
                            there are multiple bisect runs to perform.  Each
                            bisect run is sequential.  This is distinct from
                            the --jobs argument.  This one specifies how many
                            instances of bisect to run, whereas --jobs
                            specifies how many compilation processes can be
                            spawned in parallel.
                            ''')
    parser.add_argument('-v', '--verbose', action='store_true',
                        help='''
                            Give verbose output including the output from the
                            Makefiles.  The default is to be quiet and to only
                            output short updates.
                            ''')
    processors = mp.cpu_count()
    parser.add_argument('-j', '--jobs', type=int, default=processors,
                        help='''
                            The number of parallel jobs to use for the call to
                            GNU make when performing the compilation.  Note,
                            this is not used when executing the tests, just in
                            compilation.
                            ''')
    parser.add_argument('-d', '--delete', action='store_true',
                        help='''
                            Automatically delete intermediate binaries and
                            output files.  This allows for much bigger
                            automatic runs where there is a concern for disk
                            space.  However, this option is not solely for the
                            --auto-sqlite-run option.  This will keep the
                            generated makefiles (e.g.
                            bisect-01/bisect-make-01.mk), the output
                            comparisons (e.g.
                            bisect-01/runbisect-01-out-comparison.csv), and the
                            log (e.g. bisect-01/bisect.log).  The things that
                            will not stay around are the executables (e.g.
                            bisect-01/runbisect-01), the saved output values
                            (e.g. runbisect-01-out_testcase_d.dat and
                            runbusect-01-out), or the object files (e.g.
                            bisect-01/obj/*).
                            ''')
    parser.add_argument('-k', '--biggest', metavar='K', type=int, default=None,
                        help='''
                            Instead of returning all of the offenders of
                            variability, only return the largest K offenders,
                            with their contribution to variability.  If K is
                            close to the total number of offenders, then this
                            is a much slower approach than the full algorithm.
                            It is best if K is small.  This value used comes
                            from the custom comparison function you provide for
                            your flit test.
                            ''')

    args = parser.parse_args(arguments)

    # Split the compilation into separate components
    split_compilation = args.compilation.strip().split(maxsplit=2)
    args.compiler = split_compilation[0]
    args.optl = ''
    args.switches = ''
    if len(split_compilation) > 1:
        args.optl = split_compilation[1]
    if len(split_compilation) > 2:
        args.switches = split_compilation[2]

    return args

def search_for_linker_problems(args, bisect_path, replacements, sources, libs):
    '''
    Performs the search over the space of statically linked libraries for
    problems.

    Linking will be done with the ground-truth compiler, but with the static
    libraries specified.  During this search, all source files will be compiled
    with the ground-truth compilation, but the static libraries will be
    included in the linking.

    Doing a binary search here actually breaks things since including some
    static libraries will require including others to resolve the symbols in
    the included static libraries.  So, instead this function just runs with
    the libraries included, and checks to see if there are reproducibility
    problems.
    '''
    def bisect_libs_build_and_check(trouble_libs):
        '''
        Compiles all source files under the ground truth compilation and
        statically links in the trouble_libs.

        @param trouble_libs: static libraries to compile in
        @param dummy_libs: static libraries to ignore and not include
            This variable is not used, but necessary for the interface.

        @return True if the compilation has a non-zero comparison between this
            mixed compilation and the full ground-truth compilation.
        '''
        repl_copy = dict(replacements)
        repl_copy['link_flags'] = list(repl_copy['link_flags'])
        repl_copy['link_flags'].extend(trouble_libs)
        makefile = create_bisect_makefile(bisect_path, repl_copy, sources,
                                          [], dict())
        makepath = os.path.join(bisect_path, makefile)

        print('  Create {0} - compiling and running'.format(makepath),
              end='', flush=True)
        logging.info('Created %s', makepath)
        logging.info('Checking:')
        for lib in trouble_libs:
            logging.info('  %s', lib)

        try:
            build_bisect(makepath, args.directory, verbose=args.verbose,
                         jobs=args.jobs)
        finally:
            if args.delete:
                build_bisect(makepath, args.directory, verbose=args.verbose,
                             jobs=args.jobs, target='bisect-smallclean')
        resultfile = util.extract_make_var('BISECT_RESULT', makepath,
                                           args.directory)[0]
        resultpath = os.path.join(args.directory, resultfile)
        result_is_bad = is_result_bad(resultpath)

        result_str = 'bad' if result_is_bad else 'good'
        sys.stdout.write(' - {0}\n'.format(result_str))
        logging.info('Result was %s', result_str)

        return result_is_bad

    print('Searching for bad intel static libraries:')
    logging.info('Searching for bad static libraries included by intel linker:')
    #bas_library_msg = '    Found bad library {}'
    #bad_library_callback = lambda filename : \
    #                       util.printlog(bad_library_msg.format(filename))
    #bad_libs = bisect_search(bisect_libs_build_and_check, libs,
    #                         found_callback=bad_library_callback)
    #return bad_libs
    if bisect_libs_build_and_check(libs):
        return libs
    return []

def search_for_source_problems(args, bisect_path, replacements, sources):
    '''
    Performs the search over the space of source files for problems.
    '''
    def bisect_build_and_check(trouble_src):
        '''
        Compiles the compilation with trouble_src compiled with the trouble
        compilation and with gt_src compiled with the ground truth compilation.

        @param trouble_src: source files to compile with trouble compilation
        @param gt_src: source files to compile with ground truth compilation

        @return True if the compilation has a non-zero comparison between this
            mixed compilation and the full ground truth compilation.
        '''
        gt_src = list(set(sources).difference(trouble_src))
        makefile = create_bisect_makefile(bisect_path, replacements, gt_src,
                                          trouble_src, dict())
        makepath = os.path.join(bisect_path, makefile)

        print('  Created {0} - compiling and running'.format(makepath), end='',
              flush=True)
        logging.info('Created %s', makepath)
        logging.info('Checking:')
        for src in trouble_src:
            logging.info('  %s', src)

        try:
            build_bisect(makepath, args.directory, verbose=args.verbose,
                         jobs=args.jobs)
        finally:
            if args.delete:
                build_bisect(makepath, args.directory, verbose=args.verbose,
                             jobs=args.jobs, target='bisect-smallclean')
        resultfile = util.extract_make_var('BISECT_RESULT', makepath,
                                           args.directory)[0]
        resultpath = os.path.join(args.directory, resultfile)
        if args.biggest is None:
            result = is_result_bad(resultpath)
            result_str = 'bad' if result_is_bad else 'good'
        else:
            result = get_comparison_result(resultpath)
            result_str = str(result)

        sys.stdout.write(' - {0}\n'.format(result_str))
        logging.info('Result was %s', result_str)

        return result

    print('Searching for bad source files:')
    logging.info('Searching for bad source files under the trouble'
                 ' compilation')
<<<<<<< HEAD
    if args.biggest is None:
        bad_sources = bisect_search(bisect_build_and_check, sources)
    else:
        bad_sources = bisect_biggest(bisect_build_and_check, sources,
                                     k=args.biggest)
=======

    bad_source_msg = '    Found bad source file {}'
    bad_source_callback = lambda filename : \
                          util.printlog(bad_source_msg.format(filename))
    bad_sources = bisect_search(bisect_build_and_check, sources,
                                found_callback=bad_source_callback)
>>>>>>> 7e7f7df0
    return bad_sources

def search_for_symbol_problems(args, bisect_path, replacements, sources,
                               bad_source):
    '''
    Performs the search over the space of symbols within bad source files for
    problems.

    @param args: parsed command-line arguments
    @param bisect_path: directory where bisect is being performed
    @param replacements: dictionary of values to use in generating the Makefile
    @param sources: all source files
    @param bad_source: the one bad source file to search for bad symbols

    @return a list of identified bad symbols (if any)
    '''
    print('Searching for bad symbols in:', bad_source)
    logging.info('Searching for bad symbols in: %s', bad_source)
    logging.info('Note: inlining disabled to isolate functions')
    logging.info('Note: only searching over globally exported functions')
    logging.debug('Symbols:')
    symbol_tuples = extract_symbols(bad_source,
                                    os.path.join(args.directory, 'obj'))
    for sym in symbol_tuples:
        message = '  {sym.fname}:{sym.lineno} {sym.symbol} -- {sym.demangled}' \
                  .format(sym=sym)
        logging.info('%s', message)

    def bisect_symbol_build_and_check(trouble_symbols):
        '''
        Compiles the compilation with all files compiled under the ground truth
        compilation except for the given symbols for the given files.

        In order to be able to isolate these symbols, the files will need to be
        compiled with -fPIC, but that is handled by the generated Makefile.

        @param trouble_symbols: (list of SymbolTuple) symbols to use
            from the trouble compilation
        @param gt_symbols: (list of SymbolTuple) symbols to use from
            the ground truth compilation

        @return True if the compilation has a non-zero comparison between this
            mixed compilation and the full ground truth compilation.
        '''
        gt_symbols = list(set(symbol_tuples).difference(trouble_symbols))
        all_sources = list(sources)  # copy the list of all source files
        symbol_sources = [x.src for x in trouble_symbols + gt_symbols]
        trouble_src = []
        gt_src = list(set(all_sources).difference(symbol_sources))
        symbol_map = {x: [
            [y.symbol for y in gt_symbols if y.src == x],
            [z.symbol for z in trouble_symbols if z.src == x],
            ]
                      for x in symbol_sources}

        makefile = create_bisect_makefile(bisect_path, replacements, gt_src,
                                          trouble_src, symbol_map)
        makepath = os.path.join(bisect_path, makefile)

        print('  Created {0} - compiling and running'.format(makepath), end='',
              flush=True)
        logging.info('Created %s', makepath)
        logging.info('Checking:')
        for sym in trouble_symbols:
            logging.info(
                '%s',
                '  {sym.fname}:{sym.lineno} {sym.symbol} -- {sym.demangled}'
                .format(sym=sym))

        try:
            build_bisect(makepath, args.directory, verbose=args.verbose,
                         jobs=args.jobs)
        finally:
            if args.delete:
                build_bisect(makepath, args.directory, verbose=args.verbose,
                             jobs=args.jobs, target='bisect-smallclean')
        resultfile = util.extract_make_var('BISECT_RESULT', makepath,
                                           args.directory)[0]
        resultpath = os.path.join(args.directory, resultfile)
        if args.biggest is None:
            result = is_result_bad(resultpath)
            result_str = 'bad' if result_is_bad else 'good'
        else:
            result = get_comparison_result(resultpath)
            result_str = str(result)

        sys.stdout.write(' - {0}\n'.format(result_str))
        logging.info('Result was %s', result_str)

        return result

    # Check to see if -fPIC destroyed any chance of finding any bad symbols
    if not bisect_symbol_build_and_check(symbol_tuples):
        message_1 = '  Warning: -fPIC compilation destroyed the optimization'
        message_2 = '  Cannot find any trouble symbols'
        print(message_1)
        print(message_2)
        logging.warning('%s', message_1)
        logging.warning('%s', message_2)
        return []

<<<<<<< HEAD
    if args.biggest is None:
        bad_symbols = bisect_search(bisect_symbol_build_and_check,
                                    symbol_tuples)
    else:
        bad_symbols = bisect_biggest(bisect_symbol_build_and_check,
                                     symbol_tuples, k=args.biggest)
=======
    bad_symbol_msg = \
        '    Found bad symbol on line {sym.lineno} -- {sym.demangled}'
    bad_symbol_callback = lambda sym : \
                          util.printlog(bad_symbol_msg.format(sym=sym))
    bad_symbols = bisect_search(bisect_symbol_build_and_check, symbol_tuples,
                                found_callback=bad_symbol_callback)
>>>>>>> 7e7f7df0
    return bad_symbols

def compile_trouble(directory, compiler, optl, switches, verbose=False,
                    jobs=mp.cpu_count(), delete=True):
    '''
    Compiles the trouble executable for the given arguments.  This is useful to
    compile the trouble executable as it will force the creation of all needed
    object files for bisect.  This can be used to precompile all object files
    needed for bisect.
    '''
    # TODO: much of this was copied from run_bisect().  Refactor code.
    trouble_hash = hash_compilation(compiler, optl, switches)

    # see if the Makefile needs to be regenerated
    # we use the Makefile to check for itself, sweet
    subp.check_call(['make', '-C', directory, 'Makefile'],
                    stdout=subp.DEVNULL, stderr=subp.DEVNULL)

    # trouble compilations all happen in the same directory
    trouble_path = os.path.join(directory, 'bisect-precompile')
    try:
        os.mkdir(trouble_path)
    except FileExistsError:
        pass # not a problem if it already exists

    replacements = {
        'bisect_dir': 'bisect-precompile',
        'datetime': datetime.date.today().strftime("%B %d, %Y"),
        'flit_version': conf.version,
        'precision': '',
        'test_case': '',
        'trouble_cc': compiler,
        'trouble_optl': optl,
        'trouble_switches': switches,
        'trouble_id': trouble_hash,
        'link_flags': [],
        'cpp_flags': [],
        'build_gt_local': 'false',
        }
    makefile = create_bisect_makefile(trouble_path, replacements, [])
    makepath = os.path.join(trouble_path, makefile)

    # Compile the trouble executable simply so that we have the object files
    build_bisect(makepath, directory, verbose=verbose,
                 jobs=jobs, target='trouble')

    # Remove this prebuild temporary directory now
    if delete:
        shutil.rmtree(trouble_path)

def run_bisect(arguments, prog=sys.argv[0]):
    '''
    The actual function for running the bisect command-line tool.

    Returns five things, (bisect_num, libs, sources, symbols, returncode).
    - bisect_num: (int) which bisect run this is.  Means the bisect results are
      stored in args.directory + '/bisect-' + str(bisect_num)
    - libs: (list of strings) problem libraries
    - sources: (list of strings) problem source files
    - symbols: (list of SymbolTuples) problem functions
    - returncode: (int) status, zero is success, nonzero is failure

    If the search fails in a certain part, then all subsequent items return
    None.  For example, if the search fails in the sources search, then the
    return value for sources and symbols are both None.  If the search fails in
    the symbols part, then only the symbols return value is None.
    '''
    args = parse_args(arguments, prog)

    trouble_hash = hash_compilation(args.compiler, args.optl, args.switches)

    # see if the Makefile needs to be regenerated
    # we use the Makefile to check for itself, sweet
    subp.check_call(['make', '-C', args.directory, 'Makefile'],
                    stdout=subp.DEVNULL, stderr=subp.DEVNULL)

    # create a unique directory for this bisect run
    bisect_dir = create_bisect_dir(args.directory)
    bisect_num = int(bisect_dir.replace('bisect-', '').lstrip('0'))
    bisect_path = os.path.join(args.directory, bisect_dir)

    # keep a bisect.log of what was done, but need to remove all handlers,
    # otherwise logging.basicConfig() does nothing.
    log = logging.getLogger()
    for handler in log.handlers[:]:
        log.removeHandler(handler)
    logging.basicConfig(
        filename=os.path.join(bisect_path, 'bisect.log'),
        filemode='w',
        format='%(asctime)s bisect: %(message)s',
        #level=logging.INFO)
        level=logging.DEBUG)

    logging.info('Starting the bisect procedure')
    logging.debug('  trouble compiler:           "%s"', args.compiler)
    logging.debug('  trouble optimization level: "%s"', args.optl)
    logging.debug('  trouble switches:           "%s"', args.switches)
    logging.debug('  trouble testcase:           "%s"', args.testcase)
    logging.debug('  trouble hash:               "%s"', trouble_hash)

    # get the list of source files from the Makefile
    sources = util.extract_make_var('SOURCE', 'Makefile',
                                    directory=args.directory)
    logging.debug('Sources')
    for source in sources:
        logging.debug('  %s', source)

    replacements = {
        'bisect_dir': bisect_dir,
        'datetime': datetime.date.today().strftime("%B %d, %Y"),
        'flit_version': conf.version,
        'precision': args.precision,
        'test_case': args.testcase,
        'trouble_cc': args.compiler,
        'trouble_optl': args.optl,
        'trouble_switches': args.switches,
        'trouble_id': trouble_hash,
        'link_flags': [],
        'cpp_flags': [],
        'build_gt_local': 'false',
        }

    update_gt_results(args.directory, verbose=args.verbose, jobs=args.jobs)

    # Find out if the linker is to blame (e.g. intel linker linking mkl libs)
    bad_libs = []
    if os.path.basename(args.compiler) in ('icc', 'icpc'):
        warning_message = 'Warning: The intel compiler may not work with bisect'
        logging.info('%s', warning_message)
        print(warning_message)

        if '/' in args.compiler:
            compiler = os.path.realpath(args.compiler)
        else:
            compiler = os.path.realpath(shutil.which(args.compiler))

        # TODO: find a more portable way of finding the static libraries
        # TODO- This can be done by calling the linker command with -v to see
        # TODO- what intel uses in its linker.  The include path is in that
        # TODO- output command.
        # Note: This is a hard-coded approach specifically for the intel linker
        #       and what I observed was the behavior.
        intel_dir = os.path.join(os.path.dirname(compiler), '..', '..')
        intel_dir = os.path.realpath(intel_dir)
        intel_lib_dir = os.path.join(intel_dir, 'compiler', 'lib', 'intel64')
        libs = [
            os.path.join(intel_lib_dir, 'libdecimal.a'),
            os.path.join(intel_lib_dir, 'libimf.a'),
            os.path.join(intel_lib_dir, 'libipgo.a'),
            os.path.join(intel_lib_dir, 'libirc_s.a'),
            os.path.join(intel_lib_dir, 'libirc.a'),
            os.path.join(intel_lib_dir, 'libirng.a'),
            os.path.join(intel_lib_dir, 'libsvml.a'),
            ]
        try:
            bad_libs = search_for_linker_problems(args, bisect_path,
                                                  replacements, sources, libs)
        except subp.CalledProcessError:
            print()
            print('  Executable failed to run.')
            print('Failed to search for bad libraries -- cannot continue.')
            return bisect_num, None, None, None, 1

        print('  bad static libraries:')
        logging.info('BAD STATIC LIBRARIES:')
        for lib in bad_libs:
            print('    ' + lib)
            logging.info('  %s', lib)
        if len(bad_libs) == 0:
            print('    None')
            logging.info('  None')

        # For now, if the linker was to blame, then say there may be nothing
        # else we can do.
        if len(bad_libs) > 0:
            message = 'May not be able to search further, because of intel ' \
                      'optimizations'
            print(message)
            logging.info('%s', message)

        # Compile all following executables with these static libraries
        # regardless of their effect
        replacements['link_flags'].extend(libs)

        # If the libraries were a problem, then reset what the baseline
        # ground-truth is, especially since we updated the LINK_FLAGS in the
        # generated Makefiles.
        if len(bad_libs) > 0:
            replacements['build_gt_local'] = 'true'

    try:
        bad_sources = search_for_source_problems(args, bisect_path,
                                                 replacements, sources)
    except subp.CalledProcessError:
        print()
        print('  Executable failed to run.')
        print('Failed to search for bad sources -- cannot continue.')
        logging.exception('Failed to search for bad sources.')
        return bisect_num, bad_libs, None, None, 1

    print('  bad sources:')
    logging.info('BAD SOURCES:')
    for src in bad_sources:
        print('    ' + src)
        logging.info('  %s', src)
    if len(bad_sources) == 0:
        print('    None')
        logging.info('  None')


    # Search for bad symbols one bad file at a time
    # This will allow us to maybe find some symbols where crashes before would
    # cause problems and no symbols would be identified
    bad_symbols = []
    for bad_source in bad_sources:
        try:
            file_bad_symbols = search_for_symbol_problems(
                args, bisect_path, replacements, sources, bad_source)
        except subp.CalledProcessError:
            print()
            print('  Executable failed to run.')
            print('Failed to search for bad symbols in {} -- cannot continue' \
                    .format(bad_source))
            logging.exception('Failed to search for bad symbols in %s',
                              bad_source)
        bad_symbols.extend(file_bad_symbols)
        if len(file_bad_symbols) > 0:
            print('  bad symbols in {}:'.format(bad_source))
            logging.info('  bad symbols in %s:', bad_source)
            for sym in file_bad_symbols:
                message = '    line {sym.lineno} -- {sym.demangled}' \
                          .format(sym=sym)
                print(message)
                logging.info('%s', message)

    print('All bad symbols:')
    logging.info('BAD SYMBOLS:')
    for sym in bad_symbols:
        message = '  {sym.fname}:{sym.lineno} {sym.symbol} -- {sym.demangled}' \
                  .format(sym=sym)
        print(message)
        logging.info('%s', message)
    if len(bad_symbols) == 0:
        print('    None')
        logging.info('  None')

    return bisect_num, bad_libs, bad_sources, bad_symbols, 0

def auto_bisect_worker(arg_queue, result_queue):
    '''
    Runs a worker that runs bisect and returns the obtained results into the
    result_queue.  Runs until the arg_queue is empty.

    @param arg_queue: (multiprocessing.Queue) queue contining lists of
        command-line arguments, each one associated with a single call to flit
        bisect.  This is where the work comes from.  These elements are tuples
        of
        - arguments: (list of str) base of command-line arguments minus
          positional
        - row: (dict of str -> val) The row to run from the sqlite database.
        - i: which job this is starting from i to rowcount
        - rowcount: total number of rows that exist
    @param result_queue: (multiprocessing.Queue or multiprocessing.SimpleQueue)
        queue for putting the results after running them.  This will contain a
        dictionary with the following keys:
        - compiler: (str) compiler used
        - optl: (str) optimization level
        - switches: (str) switches
        - libs: (list of str) bad libraries found
        - srcs: (list of str) bad source files found
        - syms: (list of SymbolTuple) bad symbols found
        - ret: (int) return code of running

    @return None
    '''
    import queue
    precision_map = {
        'f': 'float',
        'd': 'double',
        'e': 'long double',
        }
    try:
        while True:
            arguments, row, i, rowcount = arg_queue.get(False)

            compilation = ' '.join(
                [row['compiler'], row['optl'], row['switches']])
            testcase = row['name']
            precision = precision_map[row['precision']]
            row_args = list(arguments)
            row_args.extend([
                '--precision', precision,
                compilation,
                testcase,
                ])
            print()
            print('Run', i, 'of', rowcount)
            print('flit bisect',
                  '--precision', precision,
                  '"' + compilation + '"',
                  testcase)

            num, libs, srcs, syms, ret = run_bisect(row_args)
            result_queue.put((row, num, libs, srcs, syms, ret))

    except queue.Empty:
        # exit the function
        pass

def parallel_auto_bisect(arguments, prog=sys.argv[0]):
    '''
    Runs bisect in parallel under the auto mode.  This is only applicable if
    the --auto-sqlite-run option has been specified in the arguments.

    @return The sum of the return codes of each bisect call

    The results will be put into a file called auto-bisect.csv with the
    following columns:
    - testid:    The id of the row from the tests table in the sqlite db
    - compiler:  Compiler name from the db
    - optl:      Optimization level used, options are '-O0', '-O1', '-O2', and
                 '-O3'
    - switches:  Optimization flags used
    - precision: Precision checked, options are 'f', 'd', and 'e' for float,
                 double and extended respectively.
    - testcase:  FLiT test name run
    - type:      Type of result.  Choices are, 'completed', 'lib', 'src', and
                 'sim'.
        - completed:
                 comma-separated list of completed phases.  All phases are
                 'lib', 'src', and 'sym'.  This row is to help identify where
                 things errored out and failed to continue without parsing the
                 log files.
        - lib:   This row has a library reproducibility finding
        - src:   This row has a source file reproducibility finding
        - sym:   This row has a symbol reproducibility finding
    - name:      The value associated with the type from the type column.  For
                 completed, this has a comma-separated list of completed
                 phases.  For lib, the path to the blamed library.  For src,
                 the path to the blamed source file.  For sym, has the full
                 SymbolTuple() output string format, complete with source file,
                 line number, symbol name (before and after demangling), and
                 the filename where the symbol is located.

    Note: only for Intel compilations as the trouble compiler will the lib
    check actually be performed.  If the lib check is skipped, it will still
    show up in the list of completed steps, since it is considered to be a null
    step.
    '''
    # prepend a compilation and test case so that if the user provided
    # some, then an error will occur.
    args = parse_args(
        ['--precision', 'double', 'compilation', 'testcase'] + arguments,
        prog)
    sqlitefile = args.auto_sqlite_run

    try:
        connection = util.sqlite_open(sqlitefile)
    except sqlite3.DatabaseError:
        print('Error:', sqlitefile, 'is not an sqlite3 file')
        return 1

    query = connection.execute(
        'select * from tests where comparison != 0.0')
    rows = query.fetchall()
    precision_map = {
        'f': 'float',
        'd': 'double',
        'e': 'long double',
        }

    compilation_set = {(row['compiler'], row['optl'], row['switches'])
                       for row in rows}

    # see if the Makefile needs to be regenerated
    # we use the Makefile to check for itself, sweet
    subp.check_call(['make', '-C', args.directory, 'Makefile'],
                    stdout=subp.DEVNULL, stderr=subp.DEVNULL)

    print('Before parallel bisect run, compile all object files')
    for i, compilation in enumerate(sorted(compilation_set)):
        compiler, optl, switches = compilation
        print('  ({0} of {1})'.format(i + 1, len(compilation_set)),
              ' '.join((compiler, optl, switches)) + ':',
              end='',
              flush=True)
        compile_trouble(args.directory, compiler, optl, switches,
                        verbose=args.verbose, jobs=args.jobs,
                        delete=args.delete)
        print('  done', flush=True)

    # Update ground-truth results before launching workers
    update_gt_results(args.directory, verbose=args.verbose, jobs=args.jobs)

    # Generate the worker queue
    arg_queue = mp.Queue()
    result_queue = mp.SimpleQueue()
    i = 0
    rowcount = len(rows)
    for row in rows:
        i += 1
        arg_queue.put((arguments, dict(row), i, rowcount))

    # Create the workers
    workers = []
    for _ in range(args.parallel):
        process = mp.Process(target=auto_bisect_worker,
                             args=(arg_queue, result_queue))
        process.start()
        workers.append(process)

    return_tot = 0
    with open('auto-bisect.csv', 'w') as resultsfile:
        writer = csv.writer(resultsfile)
        writer.writerow([
            'testid',
            'bisectnum',
            'compiler',
            'optl',
            'switches',
            'precision',
            'testcase',
            'type',
            'name',
            'return',
            ])
        resultsfile.flush()

        # Process the results
        for _ in range(rowcount):
            row, num, libs, srcs, syms, ret = result_queue.get()
            return_tot += ret

            entries = []
            completed = []
            if libs is not None:
                entries.extend([('lib', x) for x in libs])
                completed.append('lib')
            if srcs is not None:
                entries.extend([('src', x) for x in srcs])
                completed.append('src')
            if syms is not None:
                entries.extend([('sym', x) for x in syms])
                completed.append('sym')
            # prepend the completed items so it is first.
            entries = [('completed', ','.join(completed))] + entries

            for entry in entries:
                writer.writerow([
                    row['id'],
                    num,
                    row['compiler'],
                    row['optl'],
                    row['switches'],
                    precision_map[row['precision']],
                    row['name'],
                    entry[0],
                    entry[1],
                    ret,
                    ])
            resultsfile.flush()

    # Join the workers
    for process in workers:
        process.join()

    # Remove the files that were precompiled
    if args.delete:
        for makepath in glob.iglob('bisect-*/bisect-make-01.mk'):
            build_bisect(makepath, args.directory, verbose=args.verbose,
                         jobs=args.jobs, target='bisect-clean')

    return return_tot

def main(arguments, prog=sys.argv[0]):
    '''
    A wrapper around the bisect program.  This checks for the --auto-sqlite-run
    stuff and runs the run_bisect multiple times if so.
    '''

    if '-a' in arguments or '--auto-sqlite-run' in arguments:
        return parallel_auto_bisect(arguments, prog)

    _, _, _, _, ret = run_bisect(arguments, prog)
    return ret


if __name__ == '__main__':
    sys.exit(main(sys.argv[1:]))<|MERGE_RESOLUTION|>--- conflicted
+++ resolved
@@ -495,7 +495,6 @@
 
     return symbol_tuples
 
-<<<<<<< HEAD
 def bisect_biggest(score_func, elements, k=1):
     '''
     Performs the bisect search, attempting to find the biggest offenders.  This
@@ -575,10 +574,7 @@
             push(elems[len(elems) // 2:])
     return found_list
 
-def bisect_search(is_bad, elements):
-=======
 def bisect_search(is_bad, elements, found_callback=None):
->>>>>>> 7e7f7df0
     '''
     Performs the bisect search, attempting to minimize the bad list.  We could
     go through the list one at a time, but that would cause us to call is_bad()
@@ -597,6 +593,8 @@
         test if they are bad.  The function then returns True if the given list
         has a bad element
     @param elements: contains bad elements, but potentially good elements too
+    @param found_callback: a callback function to be called on every found bad
+        element
 
     @return minimal bad list of all elements that cause is_bad() to return True
 
@@ -941,7 +939,7 @@
         resultpath = os.path.join(args.directory, resultfile)
         if args.biggest is None:
             result = is_result_bad(resultpath)
-            result_str = 'bad' if result_is_bad else 'good'
+            result_str = 'bad' if result else 'good'
         else:
             result = get_comparison_result(resultpath)
             result_str = str(result)
@@ -954,20 +952,15 @@
     print('Searching for bad source files:')
     logging.info('Searching for bad source files under the trouble'
                  ' compilation')
-<<<<<<< HEAD
+    bad_source_msg = '    Found bad source file {}'
+    bad_source_callback = lambda filename: \
+                          util.printlog(bad_source_msg.format(filename))
     if args.biggest is None:
-        bad_sources = bisect_search(bisect_build_and_check, sources)
+        bad_sources = bisect_search(bisect_build_and_check, sources,
+                                    found_callback=bad_source_callback)
     else:
         bad_sources = bisect_biggest(bisect_build_and_check, sources,
                                      k=args.biggest)
-=======
-
-    bad_source_msg = '    Found bad source file {}'
-    bad_source_callback = lambda filename : \
-                          util.printlog(bad_source_msg.format(filename))
-    bad_sources = bisect_search(bisect_build_and_check, sources,
-                                found_callback=bad_source_callback)
->>>>>>> 7e7f7df0
     return bad_sources
 
 def search_for_symbol_problems(args, bisect_path, replacements, sources,
@@ -1049,7 +1042,7 @@
         resultpath = os.path.join(args.directory, resultfile)
         if args.biggest is None:
             result = is_result_bad(resultpath)
-            result_str = 'bad' if result_is_bad else 'good'
+            result_str = 'bad' if result else 'good'
         else:
             result = get_comparison_result(resultpath)
             result_str = str(result)
@@ -1069,21 +1062,17 @@
         logging.warning('%s', message_2)
         return []
 
-<<<<<<< HEAD
+    bad_symbol_msg = \
+        '    Found bad symbol on line {sym.lineno} -- {sym.demangled}'
+    bad_symbol_callback = lambda sym: \
+                          util.printlog(bad_symbol_msg.format(sym=sym))
     if args.biggest is None:
         bad_symbols = bisect_search(bisect_symbol_build_and_check,
-                                    symbol_tuples)
+                                    symbol_tuples,
+                                    found_callback=bad_symbol_callback)
     else:
         bad_symbols = bisect_biggest(bisect_symbol_build_and_check,
                                      symbol_tuples, k=args.biggest)
-=======
-    bad_symbol_msg = \
-        '    Found bad symbol on line {sym.lineno} -- {sym.demangled}'
-    bad_symbol_callback = lambda sym : \
-                          util.printlog(bad_symbol_msg.format(sym=sym))
-    bad_symbols = bisect_search(bisect_symbol_build_and_check, symbol_tuples,
-                                found_callback=bad_symbol_callback)
->>>>>>> 7e7f7df0
     return bad_symbols
 
 def compile_trouble(directory, compiler, optl, switches, verbose=False,
