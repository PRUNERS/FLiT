--- conflicted
+++ resolved
@@ -498,33 +498,14 @@
 def memoize_strlist_func(func):
     '''
     Memoize a function that takes a list of strings and returns a value.  This
-<<<<<<< HEAD
-    function returns the memoized version.  It is expected that the list of
-    strings passed in will be in the same order.  This memoization will not
-=======
     function returns the memoized version.  It is expected that the list
     passed in will be in the same order.  This memoization will not
->>>>>>> 0d8927e8
     work if for instance the input is first shuffled.
 
     >>> def to_memoize(strlist):
     ...     print(strlist)
     ...     return strlist[0]
     >>> memoized = memoize_strlist_func(to_memoize)
-<<<<<<< HEAD
-    >>> memoized([1, 2, 3])
-    [1, 2, 3]
-    1
-    >>> memoized([1, 2, 3])
-    1
-    >>> memoized([3, 2])
-    [3, 2]
-    3
-    >>> memoized([1, 2, 3])
-    1
-    >>> memoized([3, 2])
-    3
-=======
     >>> memoized(['a', 'b', 'c'])
     ['a', 'b', 'c']
     a
@@ -537,7 +518,6 @@
     a
     >>> memoized(['e', 'a'])
     e
->>>>>>> 0d8927e8
     '''
     memo = {}
     def memoized_func(strlist):
@@ -550,7 +530,6 @@
         return value
     return memoized_func
 
-<<<<<<< HEAD
 def bisect_biggest(score_func, elements, found_callback=None, k=1):
     '''
     Performs the bisect search, attempting to find the biggest offenders.  This
@@ -645,9 +624,6 @@
     return found_list
 
 def bisect_search(score_func, elements, found_callback=None):
-=======
-def bisect_search(is_bad, elements, found_callback=None):
->>>>>>> 0d8927e8
     '''
     Performs the bisect search, attempting to find all elements contributing to
     a positive score.  This score_func() function is intended to identify when
@@ -1013,44 +989,8 @@
 
     return memoize_strlist_func(builder_and_checker)
 
-<<<<<<< HEAD
 def _gen_bisect_source_checker(args, bisect_path, replacements, sources,
                                indent='  '):
-=======
-        try:
-            build_bisect(makepath, args.directory, verbose=args.verbose,
-                         jobs=args.jobs)
-        finally:
-            if args.delete:
-                build_bisect(makepath, args.directory, verbose=args.verbose,
-                             jobs=args.jobs, target='bisect-smallclean')
-        resultfile = util.extract_make_var('BISECT_RESULT', makepath,
-                                           args.directory)[0]
-        resultpath = os.path.join(args.directory, resultfile)
-        result_is_bad = is_result_bad(resultpath)
-
-        result_str = 'bad' if result_is_bad else 'good'
-        sys.stdout.write(' - {0}\n'.format(result_str))
-        logging.info('Result was %s', result_str)
-
-        return result_is_bad
-
-    memoized_checker = memoize_strlist_func(bisect_libs_build_and_check)
-
-    print('Searching for bad intel static libraries:')
-    logging.info('Searching for bad static libraries included by intel linker:')
-    #bas_library_msg = '    Found bad library {}'
-    #bad_library_callback = lambda filename : \
-    #                       util.printlog(bad_library_msg.format(filename))
-    #bad_libs = bisect_search(memoized_checker, libs,
-    #                         found_callback=bad_library_callback)
-    #return bad_libs
-    if memoized_checker(libs):
-        return libs
-    return []
-
-def search_for_source_problems(args, bisect_path, replacements, sources):
->>>>>>> 0d8927e8
     '''
     Generates and returns the function that builds and check a list of sources
     for showing variability.  The returned function is memoized, so no need to
@@ -1074,53 +1014,10 @@
         makepath = os.path.join(bisect_path, makefile)
         return test_makefile(args, makepath, sources_to_optimize, indent=indent)
 
-<<<<<<< HEAD
     return memoize_strlist_func(builder_and_checker)
 
 def _gen_bisect_symbol_checker(args, bisect_path, replacements, sources,
                                symbols, indent='  '):
-=======
-        print('  Created {0} - compiling and running'.format(makepath), end='',
-              flush=True)
-        logging.info('Created %s', makepath)
-        logging.info('Checking:')
-        for src in trouble_src:
-            logging.info('  %s', src)
-
-        try:
-            build_bisect(makepath, args.directory, verbose=args.verbose,
-                         jobs=args.jobs)
-        finally:
-            if args.delete:
-                build_bisect(makepath, args.directory, verbose=args.verbose,
-                             jobs=args.jobs, target='bisect-smallclean')
-        resultfile = util.extract_make_var('BISECT_RESULT', makepath,
-                                           args.directory)[0]
-        resultpath = os.path.join(args.directory, resultfile)
-        result_is_bad = is_result_bad(resultpath)
-
-        result_str = 'bad' if result_is_bad else 'good'
-        sys.stdout.write(' - {0}\n'.format(result_str))
-        logging.info('Result was %s', result_str)
-
-        return result_is_bad
-
-    memoized_checker = memoize_strlist_func(bisect_build_and_check)
-
-    print('Searching for bad source files:')
-    logging.info('Searching for bad source files under the trouble'
-                 ' compilation')
-
-    bad_source_msg = '    Found bad source file {}'
-    bad_source_callback = lambda filename : \
-                          util.printlog(bad_source_msg.format(filename))
-    bad_sources = bisect_search(memoized_checker, sources,
-                                found_callback=bad_source_callback)
-    return bad_sources
-
-def search_for_symbol_problems(args, bisect_path, replacements, sources,
-                               bad_source):
->>>>>>> 0d8927e8
     '''
     Generates and returns the function that builds and check a list of sources
     for showing variability.  The returned function is memoized, so no need to
@@ -1162,7 +1059,6 @@
 
     return memoize_strlist_func(builder_and_checker)
 
-<<<<<<< HEAD
 def search_for_linker_problems(args, bisect_path, replacements, sources, libs):
     '''
     Performs the search over the space of statically linked libraries for
@@ -1275,39 +1171,12 @@
         message_1 = '{}  Warning: -fPIC compilation destroyed the ' \
             'optimization'.format(indent)
         message_2 = '{}  Cannot find any trouble symbols'.format(indent)
-=======
-        try:
-            build_bisect(makepath, args.directory, verbose=args.verbose,
-                         jobs=args.jobs)
-        finally:
-            if args.delete:
-                build_bisect(makepath, args.directory, verbose=args.verbose,
-                             jobs=args.jobs, target='bisect-smallclean')
-        resultfile = util.extract_make_var('BISECT_RESULT', makepath,
-                                           args.directory)[0]
-        resultpath = os.path.join(args.directory, resultfile)
-        result_is_bad = is_result_bad(resultpath)
-
-        result_str = 'bad' if result_is_bad else 'good'
-        sys.stdout.write(' - {0}\n'.format(result_str))
-        logging.info('Result was %s', result_str)
-
-        return result_is_bad
-
-    memoized_checker = memoize_strlist_func(bisect_symbol_build_and_check)
-
-    # Check to see if -fPIC destroyed any chance of finding any bad symbols
-    if not memoized_checker(symbol_tuples):
-        message_1 = '  Warning: -fPIC compilation destroyed the optimization'
-        message_2 = '  Cannot find any trouble symbols'
->>>>>>> 0d8927e8
         print(message_1)
         print(message_2)
         logging.warning('%s', message_1)
         logging.warning('%s', message_2)
         return []
 
-<<<<<<< HEAD
     differing_symbol_msg = \
         '{indent}    Found differing symbol on line {sym.lineno} -- ' \
         '{sym.demangled} (score {score})'
@@ -1408,15 +1277,6 @@
         pass
 
     return differing_sources, differing_symbols
-=======
-    bad_symbol_msg = \
-        '    Found bad symbol on line {sym.lineno} -- {sym.demangled}'
-    bad_symbol_callback = lambda sym : \
-                          util.printlog(bad_symbol_msg.format(sym=sym))
-    bad_symbols = bisect_search(memoized_checker, symbol_tuples,
-                                found_callback=bad_symbol_callback)
-    return bad_symbols
->>>>>>> 0d8927e8
 
 def compile_trouble(directory, compiler, optl, switches, verbose=False,
                     jobs=mp.cpu_count(), delete=True):
