--- conflicted
+++ resolved
@@ -13,24 +13,4 @@
 RUN_HOSTS = ((user, 'localhost', cores, None, False, False),)
 
 #another possibility:
-
-<<<<<<< HEAD
-RUN_HOSTS = (
-    ('u0422778', 'kingspeak2.chpc.utah.edu', 56, 'kingspeak_cpu_startup', 
-     False, False),
-    ('u0422778', 'kingspeak2.chpc.utah.edu', 12, 'kingspeak_gpu_startup',
-     True, False),
-    ('sawaya', 'ms0131.utah.cloudlab.us', 8, None,
-     False, False),
-             )
-
- 
-#these tuples are so formated: (COMPILER [CLANG, GCC, INTEL, NVCC], 5.4)
-
-# COMPILERS = (('CLANG', '3.9'),
-#              ('GCC', '5.4'),
-#              ('INTEL', '16.0.3'),
-#              ('NVCC', '7.5'))
-=======
-#RUN_HOSTS = ((user, 'localhost', cores, kingspeak_gpu_startup, True, False),)
->>>>>>> 784c2d29
+#RUN_HOSTS = ((user, 'localhost', cores, kingspeak_gpu_startup, True, False),)